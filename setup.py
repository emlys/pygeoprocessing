"""setup.py module for PyGeoprocessing."""
from Cython.Build import cythonize
import numpy
from setuptools.extension import Extension
from setuptools import setup

# Read in requirements.txt and populate the python readme with the non-comment
# contents.
_REQUIREMENTS = [
    x for x in open('requirements.txt').read().split('\n')
    if not x.startswith('#') and len(x) > 0]
LONG_DESCRIPTION = open('README.rst').read().format(
    requirements='\n'.join(['    ' + r for r in _REQUIREMENTS]))
LONG_DESCRIPTION += '\n' + open('HISTORY.rst').read() + '\n'

setup(
    name='pygeoprocessing',
    description="PyGeoprocessing: Geoprocessing routines for GIS",
    long_description=LONG_DESCRIPTION,
    maintainer='Rich Sharp',
    maintainer_email='richpsharp@gmail.com',
    url='https://bitbucket.org/natcap/pygeoprocessing',
    packages=[
        'pygeoprocessing',
        'pygeoprocessing.routing',
        'pygeoprocessing.testing',
    ],
    package_dir={
        'pygeoprocessing': 'src/pygeoprocessing'
    },
    use_scm_version={
        'version_scheme': 'post-release',
        'local_scheme': 'node-and-date'},
    setup_requires=['setuptools_scm', 'cython', 'numpy'],
    include_package_data=True,
    install_requires=_REQUIREMENTS,
    license='BSD',
    zip_safe=False,
    keywords='gis pygeoprocessing',
    classifiers=[
        'Intended Audience :: Developers',
        'Development Status :: 5 - Production/Stable',
        'Intended Audience :: Science/Research',
        'Natural Language :: English',
        'Operating System :: MacOS :: MacOS X',
        'Operating System :: Microsoft',
        'Operating System :: POSIX',
        'Programming Language :: Python :: 2',
        'Programming Language :: Python :: 2.7',
        'Programming Language :: Python :: 3',
        'Programming Language :: Python :: 3.6',
        'Topic :: Scientific/Engineering :: GIS',
        'License :: OSI Approved :: BSD License'
    ],
    ext_modules=cythonize(
        [Extension(
            "pygeoprocessing.routing.routing",
            sources=["src/pygeoprocessing/routing/routing.pyx"],
            include_dirs=[
                numpy.get_include(),
                'src/pygeoprocessing/routing'],
            language="c++",
        ),
        Extension(
            "pygeoprocessing.routing.watershed",
            sources=["src/pygeoprocessing/routing/watershed.pyx"],
            include_dirs=[
                numpy.get_include(),
                'src/pygeoprocessing/routing'],
            language="c++",
        ),
         Extension(
             "pygeoprocessing.geoprocessing_core",
             sources=[
                 'src/pygeoprocessing/geoprocessing_core.pyx'],
             include_dirs=[numpy.get_include()],
             language="c++")],
<<<<<<< HEAD
        compiler_directives={
            'linetrace': True,
            'binding': True,
            'language_level': 2},
=======
>>>>>>> c911638e
        )
)<|MERGE_RESOLUTION|>--- conflicted
+++ resolved
@@ -75,12 +75,9 @@
                  'src/pygeoprocessing/geoprocessing_core.pyx'],
              include_dirs=[numpy.get_include()],
              language="c++")],
-<<<<<<< HEAD
         compiler_directives={
             'linetrace': True,
             'binding': True,
             'language_level': 2},
-=======
->>>>>>> c911638e
         )
 )