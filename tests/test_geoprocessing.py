--- conflicted
+++ resolved
@@ -1,4095 +1,4093 @@
-"""PyGeoprocessing 1.0 test suite."""
-import time
-import tempfile
-import os
-import unittest
-import shutil
-import types
-
-from osgeo import gdal
-from osgeo import ogr
-from osgeo import osr
-import numpy
-import scipy.ndimage
-import shapely.geometry
-import mock
-
-try:
-    from builtins import reload
-except ImportError:
-    from imp import reload
-
-
-def passthrough(x):
-    """Use in testing simple raster calculator calls."""
-    return x
-
-
-class PyGeoprocessing10(unittest.TestCase):
-    """Tests for the PyGeoprocesing 1.0 refactor."""
-
-    def setUp(self):
-        """Create a temporary workspace that's deleted later."""
-        self.workspace_dir = tempfile.mkdtemp()
-
-    def tearDown(self):
-        """Clean up remaining files."""
-        shutil.rmtree(self.workspace_dir)
-
-    def test_star_import(self):
-        """PGP: verify we can use *-import statement."""
-        # Actually trying out the `from pygeoprocessing import *` notation here
-        # raises a SyntaxWarning.  Instead, I'll just ensure that every
-        # attribute in pygeoprocessing.__all__ is a function that is available
-        # at the pygeoprocessing level.
-        import pygeoprocessing
-        import inspect
-        for attrname in pygeoprocessing.__all__:
-            try:
-                func = getattr(pygeoprocessing, attrname)
-                self.assertTrue(
-                    isinstance(func, (
-                        types.FunctionType, types.BuiltinFunctionType)) or
-                    inspect.isroutine(func))
-            except AttributeError:
-                self.fail(('Function %s is in pygeoprocessing.__all__ but '
-                           'is not exposed at the package level') % attrname)
-
-    def test_version_loaded(self):
-        """PGP: verify we can load the version."""
-        try:
-            import pygeoprocessing
-            # Verifies that there's a version attribute and it has a value.
-            self.assertTrue(len(pygeoprocessing.__version__) > 0)
-        except Exception:
-            self.fail('Could not load pygeoprocessing version.')
-
-    def test_version_not_loaded(self):
-        """PGP: verify exception when not installed."""
-        from pkg_resources import DistributionNotFound
-        import pygeoprocessing
-
-        with mock.patch('pygeoprocessing.pkg_resources.get_distribution',
-                        side_effect=DistributionNotFound('pygeoprocessing')):
-            with self.assertRaises(RuntimeError):
-                # RuntimeError is a side effect of `import pygeoprocessing`,
-                # so we reload it to retrigger the metadata load.
-                pygeoprocessing = reload(pygeoprocessing)
-
-    def test_reclassify_raster_missing_pixel_value(self):
-        """PGP.geoprocessing: test reclassify raster with missing value."""
-        import pygeoprocessing
-        import pygeoprocessing.testing
-        from pygeoprocessing.testing import sampledata
-        reference = sampledata.SRS_COLOMBIA
-        n_pixels = 9
-        pixel_matrix = numpy.ones((n_pixels, n_pixels), numpy.float32)
-        test_value = 0.5
-        pixel_matrix[:] = test_value
-        pixel_matrix[-1, 0] = test_value - 1  # making a bad value
-        nodata_target = -1
-        raster_path = os.path.join(self.workspace_dir, 'raster.tif')
-        target_path = os.path.join(self.workspace_dir, 'target.tif')
-        pygeoprocessing.testing.create_raster_on_disk(
-            [pixel_matrix], reference.origin, reference.projection,
-            nodata_target, reference.pixel_size(30), filename=raster_path)
-
-        value_map = {
-            test_value: 100,
-        }
-        target_nodata = -1
-        with self.assertRaises(ValueError) as cm:
-            pygeoprocessing.reclassify_raster(
-                (raster_path, 1), value_map, target_path, gdal.GDT_Float32,
-                target_nodata, values_required=True)
-        expected_message = (
-            'The following 1 raster values [-0.5] from "%s" do not have ' %
-            (raster_path,))
-        actual_message = str(cm.exception)
-        self.assertTrue(expected_message in actual_message, actual_message)
-
-    def test_reclassify_raster(self):
-        """PGP.geoprocessing: test reclassify raster."""
-        import pygeoprocessing
-        import pygeoprocessing.testing
-        from pygeoprocessing.testing import sampledata
-        reference = sampledata.SRS_COLOMBIA
-        n_pixels = 9
-        pixel_matrix = numpy.ones((n_pixels, n_pixels), numpy.float32)
-        test_value = 0.5
-        pixel_matrix[:] = test_value
-        nodata_target = -1
-        raster_path = os.path.join(self.workspace_dir, 'raster.tif')
-        target_path = os.path.join(self.workspace_dir, 'target.tif')
-        pygeoprocessing.testing.create_raster_on_disk(
-            [pixel_matrix], reference.origin, reference.projection,
-            nodata_target, reference.pixel_size(30), filename=raster_path)
-
-        value_map = {
-            test_value: 100,
-        }
-        target_nodata = -1
-        pygeoprocessing.reclassify_raster(
-            (raster_path, 1), value_map, target_path, gdal.GDT_Float32,
-            target_nodata, values_required=True)
-        target_raster = gdal.OpenEx(target_path, gdal.OF_RASTER)
-        target_band = target_raster.GetRasterBand(1)
-        target_array = target_band.ReadAsArray()
-        target_band = None
-        target_raster = None
-        self.assertEqual(
-            numpy.sum(target_array), n_pixels**2 * value_map[test_value])
-
-    def test_reclassify_raster_no_raster_path_band(self):
-        """PGP.geoprocessing: test reclassify raster is path band aware."""
-        import pygeoprocessing
-        import pygeoprocessing.testing
-        from pygeoprocessing.testing import sampledata
-        reference = sampledata.SRS_COLOMBIA
-        n_pixels = 9
-        pixel_matrix = numpy.ones((n_pixels, n_pixels), numpy.float32)
-        test_value = 0.5
-        pixel_matrix[:] = test_value
-        nodata_target = -1
-        raster_path = os.path.join(self.workspace_dir, 'raster.tif')
-        target_path = os.path.join(self.workspace_dir, 'target.tif')
-        pygeoprocessing.testing.create_raster_on_disk(
-            [pixel_matrix], reference.origin, reference.projection,
-            nodata_target, reference.pixel_size(30), filename=raster_path)
-
-        value_map = {
-            test_value: 100,
-        }
-        target_nodata = -1
-        # we expect a value error because we didn't pass a (path, band)
-        # for the first argument
-        with self.assertRaises(ValueError):
-            pygeoprocessing.reclassify_raster(
-                raster_path, value_map, target_path, gdal.GDT_Float32,
-                target_nodata, values_required=True)
-
-    def test_reclassify_raster_empty_value_map(self):
-        """PGP.geoprocessing: test reclassify raster."""
-        import pygeoprocessing
-        import pygeoprocessing.testing
-        from pygeoprocessing.testing import sampledata
-        reference = sampledata.SRS_COLOMBIA
-        n_pixels = 9
-        pixel_matrix = numpy.ones((n_pixels, n_pixels), numpy.float32)
-        test_value = 0.5
-        pixel_matrix[:] = test_value
-        nodata_target = -1
-        raster_path = os.path.join(self.workspace_dir, 'raster.tif')
-        target_path = os.path.join(self.workspace_dir, 'target.tif')
-        pygeoprocessing.testing.create_raster_on_disk(
-            [pixel_matrix], reference.origin, reference.projection,
-            nodata_target, reference.pixel_size(30), filename=raster_path)
-
-        empty_value_map = {
-        }
-        target_nodata = -1
-        with self.assertRaises(ValueError):
-            pygeoprocessing.reclassify_raster(
-                (raster_path, 1), empty_value_map, target_path, gdal.GDT_Float32,
-                target_nodata, values_required=False)
-
-    def test_reproject_vector(self):
-        """PGP.geoprocessing: test reproject vector."""
-        import pygeoprocessing
-        import pygeoprocessing.testing
-        from pygeoprocessing.testing import sampledata
-        reference = sampledata.SRS_WILLAMETTE
-        pixel_size = 30.0
-        n_pixels = 9
-        polygon_a = shapely.geometry.Polygon([
-            (reference.origin[0], reference.origin[1]),
-            (reference.origin[0], -pixel_size * n_pixels+reference.origin[1]),
-            (reference.origin[0]+pixel_size * n_pixels,
-             -pixel_size * n_pixels+reference.origin[1]),
-            (reference.origin[0]+pixel_size * n_pixels, reference.origin[1]),
-            (reference.origin[0], reference.origin[1])])
-        base_vector_path = os.path.join(
-            self.workspace_dir, 'base_vector.json')
-        aggregate_field_name = 'id'
-        pygeoprocessing.testing.create_vector_on_disk(
-            [polygon_a], reference.projection,
-            fields={'id': 'int'}, attributes=[
-                {aggregate_field_name: 0}],
-            vector_format='GeoJSON', filename=base_vector_path)
-
-        target_reference = osr.SpatialReference()
-        # UTM zone 18N
-        target_reference.ImportFromEPSG(26918)
-
-        target_vector_path = os.path.join(
-            self.workspace_dir, 'target_vector.shp')
-        # create the file first so the model needs to deal with that
-        target_file = open(target_vector_path, 'w')
-        target_file.close()
-        pygeoprocessing.reproject_vector(
-            base_vector_path, target_reference.ExportToWkt(),
-            target_vector_path, layer_id=0)
-
-        vector = ogr.Open(target_vector_path)
-        layer = vector.GetLayer()
-        result_reference = layer.GetSpatialRef()
-        layer = None
-        vector = None
-        self.assertTrue(
-            osr.SpatialReference(result_reference.ExportToWkt()).IsSame(
-                osr.SpatialReference(target_reference.ExportToWkt())))
-
-    def test_calculate_disjoint_polygon_set(self):
-        """PGP.geoprocessing: test calc_disjoint_poly no/intersection."""
-        import pygeoprocessing
-        import pygeoprocessing.testing
-        gpkg_driver = ogr.GetDriverByName('GPKG')
-        vector_path = os.path.join(self.workspace_dir, 'small_vector.gpkg')
-        vector = gpkg_driver.CreateDataSource(vector_path)
-
-        srs = osr.SpatialReference()
-        srs.ImportFromEPSG(4326)
-        layer = vector.CreateLayer('small_vector', srs=srs)
-        layer.CreateField(ogr.FieldDefn('expected_value', ogr.OFTInteger))
-        layer_defn = layer.GetLayerDefn()
-
-        # make an n x n raster with 2*m x 2*m polygons inside.
-        pixel_size = 1.0
-        subpixel_size = 1./5. * pixel_size
-        origin_x = 1.0
-        origin_y = -1.0
-        n = 1
-        layer.StartTransaction()
-        for row_index in range(n * 2):
-            for col_index in range(n * 2):
-                x_pos = origin_x + (
-                    col_index*2 + 1 + col_index // 2) * subpixel_size
-                y_pos = origin_y - (
-                    row_index*2 + 1 + row_index // 2) * subpixel_size
-                shapely_feature = shapely.geometry.Polygon([
-                    (x_pos, y_pos),
-                    (x_pos+subpixel_size, y_pos),
-                    (x_pos+subpixel_size, y_pos-subpixel_size),
-                    (x_pos, y_pos-subpixel_size),
-                    (x_pos, y_pos)])
-                new_feature = ogr.Feature(layer_defn)
-                new_geometry = ogr.CreateGeometryFromWkb(shapely_feature.wkb)
-                new_feature.SetGeometry(new_geometry)
-                expected_value = row_index // 2 * n + col_index // 2
-                new_feature.SetField('expected_value', expected_value)
-                layer.CreateFeature(new_feature)
-        layer.CommitTransaction()
-        layer.SyncToDisk()
-
-        result = pygeoprocessing.calculate_disjoint_polygon_set(
-            vector_path, bounding_box=[-10, -10, -9, -9])
-        self.assertTrue(not result)
-
-        # otherwise none overlap:
-        result = pygeoprocessing.calculate_disjoint_polygon_set(vector_path)
-        self.assertEqual(len(result), 1, result)
-
-    def test_zonal_stats_for_small_polygons(self):
-        """PGP.geoprocessing: test small polygons for zonal stats."""
-        import pygeoprocessing
-        import pygeoprocessing.testing
-        gpkg_driver = ogr.GetDriverByName('GPKG')
-        vector_path = os.path.join(self.workspace_dir, 'small_vector.gpkg')
-        vector = gpkg_driver.CreateDataSource(vector_path)
-
-        srs = osr.SpatialReference()
-        srs.ImportFromEPSG(4326)
-        layer = vector.CreateLayer('small_vector', srs=srs)
-        layer.CreateField(ogr.FieldDefn('expected_value', ogr.OFTInteger))
-        layer_defn = layer.GetLayerDefn()
-
-        # make an n x n raster with 2*m x 2*m polygons inside.
-        pixel_size = 1.0
-        subpixel_size = 1./5. * pixel_size
-        origin_x = 1.0
-        origin_y = -1.0
-        n = 16
-        layer.StartTransaction()
-        for row_index in range(n * 2):
-            for col_index in range(n * 2):
-                x_pos = origin_x + (
-                    col_index*2 + 1 + col_index // 2) * subpixel_size
-                y_pos = origin_y - (
-                    row_index*2 + 1 + row_index // 2) * subpixel_size
-                shapely_feature = shapely.geometry.Polygon([
-                    (x_pos, y_pos),
-                    (x_pos+subpixel_size, y_pos),
-                    (x_pos+subpixel_size, y_pos-subpixel_size),
-                    (x_pos, y_pos-subpixel_size),
-                    (x_pos, y_pos)])
-                new_feature = ogr.Feature(layer_defn)
-                new_geometry = ogr.CreateGeometryFromWkb(shapely_feature.wkb)
-                new_feature.SetGeometry(new_geometry)
-                expected_value = row_index // 2 * n + col_index // 2
-                new_feature.SetField('expected_value', expected_value)
-                layer.CreateFeature(new_feature)
-        layer.CommitTransaction()
-        layer.SyncToDisk()
-
-        gtiff_driver = gdal.GetDriverByName('GTiff')
-        raster_path = os.path.join(self.workspace_dir, 'small_raster.tif')
-        new_raster = gtiff_driver.Create(
-            raster_path, n, n, 1, gdal.GDT_Int32, options=[
-                'TILED=YES', 'BIGTIFF=YES', 'COMPRESS=LZW',
-                'BLOCKXSIZE=16', 'BLOCKYSIZE=16'])
-        new_raster.SetProjection(srs.ExportToWkt())
-        new_raster.SetGeoTransform([origin_x, 1.0, 0.0, origin_y, 0.0, -1.0])
-        new_band = new_raster.GetRasterBand(1)
-        new_band.SetNoDataValue(-1)
-        array = numpy.array(range(n*n), dtype=numpy.int32).reshape((n, n))
-        new_band.WriteArray(array)
-        new_raster.FlushCache()
-        new_band = None
-        new_raster = None
-
-        zonal_stats = pygeoprocessing.zonal_statistics(
-            (raster_path, 1), vector_path)
-        self.assertEqual(len(zonal_stats), 4*n*n)
-        for poly_id in zonal_stats:
-            feature = layer.GetFeature(poly_id)
-            self.assertEqual(
-                feature.GetField('expected_value'),
-                zonal_stats[poly_id]['sum'])
-
-    def test_zonal_stats_no_bb_overlap(self):
-        """PGP.geoprocessing: test no vector bb raster overlap."""
-        import pygeoprocessing
-        gpkg_driver = ogr.GetDriverByName('GPKG')
-        vector_path = os.path.join(self.workspace_dir, 'vector.gpkg')
-        vector = gpkg_driver.CreateDataSource(vector_path)
-
-        srs = osr.SpatialReference()
-        srs.ImportFromEPSG(4326)
-        layer = vector.CreateLayer('small_vector', srs=srs)
-        layer_defn = layer.GetLayerDefn()
-
-        # make an n x n raster with 2*m x 2*m polygons inside.
-        pixel_size = 1.0
-        subpixel_size = 1./5. * pixel_size
-        origin_x = 1.0
-        origin_y = -1.0
-        n = 16
-        layer.StartTransaction()
-        x_pos = origin_x - n
-        y_pos = origin_y + n
-        shapely_feature = shapely.geometry.Polygon([
-            (x_pos, y_pos),
-            (x_pos+subpixel_size, y_pos),
-            (x_pos+subpixel_size, y_pos-subpixel_size),
-            (x_pos, y_pos-subpixel_size),
-            (x_pos, y_pos)])
-        new_feature = ogr.Feature(layer_defn)
-        new_geometry = ogr.CreateGeometryFromWkb(shapely_feature.wkb)
-        new_feature.SetGeometry(new_geometry)
-        layer.CreateFeature(new_feature)
-        layer.CommitTransaction()
-        layer.SyncToDisk()
-        layer = None
-        vector = None
-
-        gtiff_driver = gdal.GetDriverByName('GTiff')
-        raster_path = os.path.join(self.workspace_dir, 'small_raster.tif')
-        new_raster = gtiff_driver.Create(
-            raster_path, n, n, 1, gdal.GDT_Int32, options=[
-                'TILED=YES', 'BIGTIFF=YES', 'COMPRESS=LZW',
-                'BLOCKXSIZE=16', 'BLOCKYSIZE=16'])
-        new_raster.SetProjection(srs.ExportToWkt())
-        new_raster.SetGeoTransform([origin_x, 1.0, 0.0, origin_y, 0.0, -1.0])
-        new_band = new_raster.GetRasterBand(1)
-        new_band.SetNoDataValue(-1)
-        array = numpy.array(range(n*n), dtype=numpy.int32).reshape((n, n))
-        new_band.WriteArray(array)
-        new_raster.FlushCache()
-        new_band = None
-        new_raster = None
-
-        zonal_stats = pygeoprocessing.zonal_statistics(
-            (raster_path, 1), vector_path)
-        for poly_id in zonal_stats:
-            self.assertEqual(zonal_stats[poly_id]['sum'], 0.0)
-
-    def test_zonal_stats_all_outside(self):
-        """PGP.geoprocessing: test vector all outside raster."""
-        import pygeoprocessing
-        gpkg_driver = ogr.GetDriverByName('GPKG')
-        vector_path = os.path.join(self.workspace_dir, 'vector.gpkg')
-        vector = gpkg_driver.CreateDataSource(vector_path)
-
-        srs = osr.SpatialReference()
-        srs.ImportFromEPSG(4326)
-        layer = vector.CreateLayer('small_vector', srs=srs)
-        layer_defn = layer.GetLayerDefn()
-
-        # make an n x n raster with 2*m x 2*m polygons inside.
-        pixel_size = 1.0
-        subpixel_size = 1./5. * pixel_size
-        origin_x = 1.0
-        origin_y = -1.0
-        n = 16
-        layer.StartTransaction()
-        x_pos = origin_x - n
-        y_pos = origin_y + n
-        shapely_feature = shapely.geometry.Polygon([
-            (x_pos, y_pos),
-            (x_pos+subpixel_size, y_pos),
-            (x_pos+subpixel_size, y_pos-subpixel_size),
-            (x_pos, y_pos-subpixel_size),
-            (x_pos, y_pos)])
-        new_feature = ogr.Feature(layer_defn)
-        new_geometry = ogr.CreateGeometryFromWkb(shapely_feature.wkb)
-        new_feature.SetGeometry(new_geometry)
-        layer.CreateFeature(new_feature)
-
-        x_pos = origin_x + n*2
-        y_pos = origin_y - n*2
-        shapely_feature = shapely.geometry.Polygon([
-            (x_pos, y_pos),
-            (x_pos+subpixel_size, y_pos),
-            (x_pos+subpixel_size, y_pos-subpixel_size),
-            (x_pos, y_pos-subpixel_size),
-            (x_pos, y_pos)])
-        new_feature = ogr.Feature(layer_defn)
-        new_geometry = ogr.CreateGeometryFromWkb(shapely_feature.wkb)
-
-        x_pos = origin_x - subpixel_size*.99
-        y_pos = origin_y + subpixel_size*.99
-        shapely_feature = shapely.geometry.Polygon([
-            (x_pos, y_pos),
-            (x_pos+subpixel_size, y_pos),
-            (x_pos+subpixel_size, y_pos-subpixel_size),
-            (x_pos, y_pos-subpixel_size),
-            (x_pos, y_pos)])
-        new_feature = ogr.Feature(layer_defn)
-        new_geometry = ogr.CreateGeometryFromWkb(shapely_feature.wkb)
-        new_feature.SetGeometry(new_geometry)
-        layer.CreateFeature(new_feature)
-
-        x_pos = origin_x + (n+.99)
-        y_pos = origin_y - (n+.99)
-        shapely_feature = shapely.geometry.Polygon([
-            (x_pos, y_pos),
-            (x_pos+subpixel_size, y_pos),
-            (x_pos+subpixel_size, y_pos-subpixel_size),
-            (x_pos, y_pos-subpixel_size),
-            (x_pos, y_pos)])
-        new_feature = ogr.Feature(layer_defn)
-        new_geometry = ogr.CreateGeometryFromWkb(shapely_feature.wkb)
-        new_feature.SetGeometry(new_geometry)
-        layer.CreateFeature(new_feature)
-
-        layer.CommitTransaction()
-        layer.SyncToDisk()
-
-        gtiff_driver = gdal.GetDriverByName('GTiff')
-        raster_path = os.path.join(self.workspace_dir, 'small_raster.tif')
-        new_raster = gtiff_driver.Create(
-            raster_path, n, n, 1, gdal.GDT_Int32, options=[
-                'TILED=YES', 'BIGTIFF=YES', 'COMPRESS=LZW',
-                'BLOCKXSIZE=16', 'BLOCKYSIZE=16'])
-        new_raster.SetProjection(srs.ExportToWkt())
-        new_raster.SetGeoTransform([origin_x, 1.0, 0.0, origin_y, 0.0, -1.0])
-        new_band = new_raster.GetRasterBand(1)
-        new_band.SetNoDataValue(-1)
-        array = numpy.array(range(n*n), dtype=numpy.int32).reshape((n, n))
-        # this will catch a polygon that barely intersects the upper left
-        # hand corner but is nodata.
-        array[0, 0] = -1
-        new_band.WriteArray(array)
-        new_raster.FlushCache()
-        new_band = None
-        new_raster = None
-
-        zonal_stats = pygeoprocessing.zonal_statistics(
-            (raster_path, 1), vector_path)
-        for poly_id in zonal_stats:
-            self.assertEqual(zonal_stats[poly_id]['sum'], 0.0)
-
-        raster_path = os.path.join(
-            self.workspace_dir, 'nonodata_small_raster.tif')
-        new_raster = gtiff_driver.Create(
-            raster_path, n, n, 1, gdal.GDT_Int32, options=[
-                'TILED=YES', 'BIGTIFF=YES', 'COMPRESS=LZW',
-                'BLOCKXSIZE=16', 'BLOCKYSIZE=16'])
-        new_raster.SetProjection(srs.ExportToWkt())
-        new_raster.SetGeoTransform(
-            [origin_x+n, -1.0, 0.0, origin_y-n, 0.0, 1.0])
-        new_band = new_raster.GetRasterBand(1)
-        array = numpy.fliplr(numpy.flipud(
-            numpy.array(range(n*n), dtype=numpy.int32).reshape((n, n))))
-        # this will catch a polygon that barely intersects the upper left
-        # hand corner but is nodata.
-        new_band.WriteArray(array)
-        new_raster.FlushCache()
-        new_band = None
-        new_raster = None
-
-        zonal_stats = pygeoprocessing.zonal_statistics(
-            (raster_path, 1), vector_path)
-        for poly_id in zonal_stats:
-            self.assertEqual(zonal_stats[poly_id]['sum'], 0.0)
-
-    def test_mask_raster(self):
-        """PGP.geoprocessing: test mask raster."""
-        import pygeoprocessing
-        gpkg_driver = ogr.GetDriverByName('GPKG')
-        vector_path = os.path.join(self.workspace_dir, 'small_vector.gpkg')
-        vector = gpkg_driver.CreateDataSource(vector_path)
-
-        srs = osr.SpatialReference()
-        srs.ImportFromEPSG(4326)
-        layer = vector.CreateLayer('small_vector', srs=srs)
-        layer_defn = layer.GetLayerDefn()
-
-        origin_x = 1.0
-        origin_y = -1.0
-        n = 16
-
-        layer.StartTransaction()
-        shapely_feature = shapely.geometry.Polygon([
-            (origin_x, origin_y),
-            (origin_x+n, origin_y),
-            (origin_x+n, origin_y-n//2),
-            (origin_x, origin_y-n//2),
-            (origin_x, origin_y)])
-        new_feature = ogr.Feature(layer_defn)
-        new_geometry = ogr.CreateGeometryFromWkb(shapely_feature.wkb)
-        new_feature.SetGeometry(new_geometry)
-        layer.CreateFeature(new_feature)
-        layer.CommitTransaction()
-        layer.SyncToDisk()
-
-        gtiff_driver = gdal.GetDriverByName('GTiff')
-        raster_path = os.path.join(self.workspace_dir, 'small_raster.tif')
-        new_raster = gtiff_driver.Create(
-            raster_path, n, n, 1, gdal.GDT_Int32, options=[
-                'TILED=YES', 'BIGTIFF=YES', 'COMPRESS=LZW',
-                'BLOCKXSIZE=16', 'BLOCKYSIZE=16'])
-        new_raster.SetProjection(srs.ExportToWkt())
-        new_raster.SetGeoTransform([origin_x, 1.0, 0.0, origin_y, 0.0, -1.0])
-        new_band = new_raster.GetRasterBand(1)
-        new_band.Fill(2)
-        new_raster.FlushCache()
-        new_band = None
-        new_raster = None
-
-        target_mask_raster_path = os.path.join(
-            self.workspace_dir, 'test_mask.tif')
-        pygeoprocessing.mask_raster(
-            (raster_path, 1), vector_path, target_mask_raster_path,
-            target_mask_value=None, working_dir=self.workspace_dir)
-
-        mask_raster = gdal.OpenEx(target_mask_raster_path, gdal.OF_RASTER)
-        mask_band = mask_raster.GetRasterBand(1)
-        mask_array = mask_band.ReadAsArray()
-        expected_result = numpy.empty((16, 16))
-        expected_result[0:8, :] = 2
-        expected_result[8::, :] = 0
-        self.assertTrue(
-            numpy.count_nonzero(numpy.isclose(
-                mask_array, expected_result)) == 16**2)
-
-        pygeoprocessing.mask_raster(
-            (raster_path, 1), vector_path, target_mask_raster_path,
-            target_mask_value=12, working_dir=self.workspace_dir)
-
-        mask_raster = gdal.OpenEx(target_mask_raster_path, gdal.OF_RASTER)
-        mask_band = mask_raster.GetRasterBand(1)
-        mask_array = mask_band.ReadAsArray()
-        expected_result = numpy.empty((16, 16))
-        expected_result[0:8, :] = 2
-        expected_result[8::, :] = 12
-        self.assertTrue(
-            numpy.count_nonzero(numpy.isclose(
-                mask_array, expected_result)) == 16**2)
-
-    def test_reproject_vector_partial_fields(self):
-        """PGP.geoprocessing: reproject vector with partial field copy."""
-        import pygeoprocessing
-        import pygeoprocessing.testing
-        from pygeoprocessing.testing import sampledata
-        reference = sampledata.SRS_WILLAMETTE
-        pixel_size = 30.0
-        n_pixels = 9
-        polygon_a = shapely.geometry.Polygon([
-            (reference.origin[0], reference.origin[1]),
-            (reference.origin[0], -pixel_size * n_pixels+reference.origin[1]),
-            (reference.origin[0]+pixel_size * n_pixels,
-             -pixel_size * n_pixels+reference.origin[1]),
-            (reference.origin[0]+pixel_size * n_pixels, reference.origin[1]),
-            (reference.origin[0], reference.origin[1])])
-        base_vector_path = os.path.join(
-            self.workspace_dir, 'base_vector.json')
-        aggregate_field_name = 'id'
-        pygeoprocessing.testing.create_vector_on_disk(
-            [polygon_a], reference.projection,
-            fields={
-                'id': 'int',
-                'foo': 'string'},
-            attributes=[{aggregate_field_name: 0}],
-            vector_format='GeoJSON', filename=base_vector_path)
-
-        target_reference = osr.SpatialReference()
-        # UTM zone 18N
-        target_reference.ImportFromEPSG(26918)
-
-        target_vector_path = os.path.join(
-            self.workspace_dir, 'target_vector.shp')
-        # create the file first so the model needs to deal with that
-        target_file = open(target_vector_path, 'w')
-        target_file.close()
-        pygeoprocessing.reproject_vector(
-            base_vector_path, target_reference.ExportToWkt(),
-            target_vector_path, layer_id=0, copy_fields=['id'])
-
-        vector = ogr.Open(target_vector_path)
-        layer = vector.GetLayer()
-        result_reference = layer.GetSpatialRef()
-        layer_defn = layer.GetLayerDefn()
-        self.assertTrue(
-            osr.SpatialReference(result_reference.ExportToWkt()).IsSame(
-                osr.SpatialReference(target_reference.ExportToWkt())))
-        self.assertTrue(layer_defn.GetFieldCount(), 1)
-        self.assertEqual(layer_defn.GetFieldIndex('id'), 0)
-
-        target_vector_no_fields_path = os.path.join(
-            self.workspace_dir, 'target_vector_no_fields.shp')
-        pygeoprocessing.reproject_vector(
-            base_vector_path, target_reference.ExportToWkt(),
-            target_vector_no_fields_path, layer_id=0, copy_fields=False)
-        layer = None
-        vector = None
-
-        vector = ogr.Open(target_vector_no_fields_path)
-        layer = vector.GetLayer()
-        result_reference = layer.GetSpatialRef()
-        layer_defn = layer.GetLayerDefn()
-        self.assertTrue(
-            osr.SpatialReference(result_reference.ExportToWkt()).IsSame(
-                osr.SpatialReference(target_reference.ExportToWkt())))
-        self.assertTrue(layer_defn.GetFieldCount(), 0)
-        layer = None
-        vector = None
-
-    def test_zonal_statistics(self):
-        """PGP.geoprocessing: test zonal stats function."""
-        import pygeoprocessing
-        import pygeoprocessing.testing
-        from pygeoprocessing.testing import sampledata
-        # create aggregating polygon
-        reference = sampledata.SRS_COLOMBIA
-        pixel_size = 30.0
-        n_pixels = 9
-        polygon_a = shapely.geometry.Polygon([
-            (reference.origin[0], reference.origin[1]),
-            (reference.origin[0], -pixel_size * n_pixels+reference.origin[1]),
-            (reference.origin[0]+pixel_size * n_pixels,
-             -pixel_size * n_pixels+reference.origin[1]),
-            (reference.origin[0]+pixel_size * n_pixels, reference.origin[1]),
-            (reference.origin[0], reference.origin[1])])
-        polygon_b = shapely.geometry.Polygon([
-            (reference.origin[0], reference.origin[1]),
-            (reference.origin[0], -pixel_size+reference.origin[1]),
-            (reference.origin[0]+pixel_size, -pixel_size+reference.origin[1]),
-            (reference.origin[0]+pixel_size, reference.origin[1]),
-            (reference.origin[0], reference.origin[1])])
-        polygon_c = shapely.geometry.Polygon([
-            (reference.origin[1]*2, reference.origin[1]*3),
-            (reference.origin[1]*2, -pixel_size+reference.origin[1]*3),
-            (reference.origin[1]*2+pixel_size, -pixel_size+reference.origin[1]*3),
-            (reference.origin[1]*2+pixel_size, reference.origin[1]*3),
-            (reference.origin[1]*2, reference.origin[1]*3)])
-        aggregating_vector_path = os.path.join(
-            self.workspace_dir, 'aggregate_vector')
-        pygeoprocessing.testing.create_vector_on_disk(
-            [polygon_a, polygon_b, polygon_c], reference.projection,
-            vector_format='GeoJSON', filename=aggregating_vector_path)
-        pixel_matrix = numpy.ones((n_pixels, n_pixels), numpy.float32)
-        nodata_target = None
-        raster_path = os.path.join(self.workspace_dir, 'raster.tif')
-        pygeoprocessing.testing.create_raster_on_disk(
-            [pixel_matrix], reference.origin, reference.projection,
-            nodata_target, reference.pixel_size(30), filename=raster_path)
-        result = pygeoprocessing.zonal_statistics(
-            (raster_path, 1), aggregating_vector_path,
-            aggregate_layer_name=None,
-            ignore_nodata=True,
-            polygons_might_overlap=True)
-        expected_result = {
-            0: {
-                'count': 81,
-                'max': 1.0,
-                'min': 1.0,
-                'nodata_count': 0,
-                'sum': 81.0},
-            1: {
-                'count': 1,
-                'max': 1.0,
-                'min': 1.0,
-                'nodata_count': 0,
-                'sum': 1.0},
-            2: {
-                'min': None,
-                'max': None,
-                'count': 0,
-                'nodata_count': 0,
-                'sum': 0.0}}
-        self.assertEqual(result, expected_result)
-
-    def test_zonal_statistics_nodata(self):
-        """PGP.geoprocessing: test zonal stats function with non-overlap."""
-        import pygeoprocessing
-        import pygeoprocessing.testing
-        from pygeoprocessing.testing import sampledata
-        # create aggregating polygon
-        reference = sampledata.SRS_COLOMBIA
-        pixel_size = 30.0
-        n_pixels = 9
-        polygon_a = shapely.geometry.Polygon([
-            (reference.origin[0], reference.origin[1]),
-            (reference.origin[0], -pixel_size * n_pixels+reference.origin[1]),
-            (reference.origin[0]+pixel_size * n_pixels,
-             -pixel_size * n_pixels+reference.origin[1]),
-            (reference.origin[0]+pixel_size * n_pixels, reference.origin[1]),
-            (reference.origin[0], reference.origin[1])])
-        aggregating_vector_path = os.path.join(
-            self.workspace_dir, 'aggregate_vector')
-        aggregate_field_name = 'id'
-        pygeoprocessing.testing.create_vector_on_disk(
-            [polygon_a], reference.projection,
-            fields={'id': 'int'}, attributes=[
-                {aggregate_field_name: 0}],
-            vector_format='GeoJSON', filename=aggregating_vector_path)
-        pixel_matrix = numpy.ones((n_pixels, n_pixels), numpy.float32)
-        nodata_target = -1
-        pixel_matrix[:] = nodata_target
-        raster_path = os.path.join(self.workspace_dir, 'raster.tif')
-        pygeoprocessing.testing.create_raster_on_disk(
-            [pixel_matrix], reference.origin, reference.projection,
-            nodata_target, reference.pixel_size(30), filename=raster_path)
-        result = pygeoprocessing.zonal_statistics(
-            (raster_path, 1), aggregating_vector_path,
-            aggregate_layer_name=None,
-            ignore_nodata=True,
-            polygons_might_overlap=False)
-        expected_result = {
-            0: {
-                'count': 0,
-                'max': None,
-                'min': None,
-                'nodata_count': 81,
-                'sum': 0.0}}
-        self.assertEqual(result, expected_result)
-
-    def test_zonal_statistics_nodata_is_zero(self):
-        """PGP.geoprocessing: test zonal stats function with nodata set to 0."""
-        import pygeoprocessing
-        import pygeoprocessing.testing
-        from pygeoprocessing.testing import sampledata
-        # create aggregating polygon
-        gpkg_driver = ogr.GetDriverByName('GPKG')
-        vector_path = os.path.join(self.workspace_dir, 'small_vector.gpkg')
-        vector = gpkg_driver.CreateDataSource(vector_path)
-
-        srs = osr.SpatialReference()
-        srs.ImportFromEPSG(4326)
-        layer = vector.CreateLayer('small_vector', srs=srs)
-        layer_defn = layer.GetLayerDefn()
-
-        origin_x = 1.0
-        origin_y = -1.0
-        n = 2
-
-        layer.StartTransaction()
-        shapely_feature = shapely.geometry.Polygon([
-            (origin_x, origin_y),
-            (origin_x+n, origin_y),
-            (origin_x+n, origin_y-n),
-            (origin_x, origin_y-n),
-            (origin_x, origin_y)])
-        new_feature = ogr.Feature(layer_defn)
-        new_geometry = ogr.CreateGeometryFromWkb(shapely_feature.wkb)
-        new_feature.SetGeometry(new_geometry)
-        layer.CreateFeature(new_feature)
-        layer.CommitTransaction()
-        layer.SyncToDisk()
-
-        layer = None
-        vector = None
-
-        # create raster with nodata value of 0
-        gtiff_driver = gdal.GetDriverByName('GTiff')
-        raster_path = os.path.join(self.workspace_dir, 'small_raster.tif')
-        new_raster = gtiff_driver.Create(
-            raster_path, n, n, 1, gdal.GDT_Int32, options=[
-                'TILED=YES', 'BIGTIFF=YES', 'COMPRESS=LZW',
-                'BLOCKXSIZE=16', 'BLOCKYSIZE=16'])
-        new_raster.SetProjection(srs.ExportToWkt())
-        new_raster.SetGeoTransform([origin_x, 1.0, 0.0, origin_y, 0.0, -1.0])
-        new_band = new_raster.GetRasterBand(1)
-        new_band.WriteArray(numpy.array([[1, 0], [1, 0]]))
-        new_band.SetNoDataValue(0)
-        new_raster.FlushCache()
-        new_band = None
-        new_raster = None
-
-        result = pygeoprocessing.zonal_statistics(
-            (raster_path, 1), vector_path,
-            aggregate_layer_name=None,
-            ignore_nodata=True,
-            polygons_might_overlap=False)
-        expected_result = {
-            1: {
-                'count': 2,
-                'max': 1,
-                'min': 1,
-                'nodata_count': 2,
-                'sum': 2.0}}
-        self.assertEqual(result, expected_result)
-
-    def test_zonal_statistics_named_layer(self):
-        """PGP.geoprocessing: test zonal stats with named layer."""
-        import pygeoprocessing
-        import pygeoprocessing.testing
-        from pygeoprocessing.testing import sampledata
-        # create aggregating polygon
-        reference = sampledata.SRS_COLOMBIA
-        pixel_size = 30.0
-        n_pixels = 9
-        polygon_a = shapely.geometry.Polygon([
-            (reference.origin[0], reference.origin[1]),
-            (reference.origin[0], -pixel_size * n_pixels+reference.origin[1]),
-            (reference.origin[0]+pixel_size * n_pixels,
-             -pixel_size * n_pixels+reference.origin[1]),
-            (reference.origin[0]+pixel_size * n_pixels, reference.origin[1]),
-            (reference.origin[0], reference.origin[1])])
-        aggregating_vector_path = os.path.join(
-            self.workspace_dir, 'aggregate_vector.shp')
-        pygeoprocessing.testing.create_vector_on_disk(
-            [polygon_a], reference.projection,
-            vector_format='ESRI Shapefile', filename=aggregating_vector_path)
-        pixel_matrix = numpy.ones((n_pixels, n_pixels), numpy.float32)
-        nodata_target = None
-        raster_path = os.path.join(self.workspace_dir, 'raster.tif')
-        pygeoprocessing.testing.create_raster_on_disk(
-            [pixel_matrix], reference.origin, reference.projection,
-            nodata_target, reference.pixel_size(30), filename=raster_path)
-        result = pygeoprocessing.zonal_statistics(
-            (raster_path, 1), aggregating_vector_path,
-            aggregate_layer_name='aggregate_vector',
-            ignore_nodata=True,
-            polygons_might_overlap=True)
-        expected_result = {
-            0: {
-                'count': 81,
-                'max': 1.0,
-                'min': 1.0,
-                'nodata_count': 0,
-                'sum': 81.0}}
-        self.assertEqual(result, expected_result)
-
-    def test_zonal_statistics_bad_vector(self):
-        """PGP.geoprocessing: zonal stats raises exception on bad vectors."""
-        import pygeoprocessing
-        import pygeoprocessing.testing
-        from pygeoprocessing.testing import sampledata
-        # create aggregating polygon
-        reference = sampledata.SRS_COLOMBIA
-        n_pixels = 9
-        missing_aggregating_vector_path = os.path.join(
-            self.workspace_dir, 'not_exists.shp')
-        pixel_matrix = numpy.ones((n_pixels, n_pixels), numpy.float32)
-        nodata_target = None
-        raster_path = os.path.join(self.workspace_dir, 'raster.tif')
-        pygeoprocessing.testing.create_raster_on_disk(
-            [pixel_matrix], reference.origin, reference.projection,
-            nodata_target, reference.pixel_size(30), filename=raster_path)
-        with self.assertRaises(RuntimeError) as cm:
-            _ = pygeoprocessing.zonal_statistics(
-                (raster_path, 1), missing_aggregating_vector_path,
-                ignore_nodata=True,
-                polygons_might_overlap=True)
-        expected_message = 'Could not open aggregate vector'
-        actual_message = str(cm.exception)
-        self.assertTrue(expected_message in actual_message, actual_message)
-
-        pixel_size = 30.0
-        polygon_a = shapely.geometry.Polygon([
-            (reference.origin[0], reference.origin[1]),
-            (reference.origin[0], -pixel_size * n_pixels+reference.origin[1]),
-            (reference.origin[0]+pixel_size * n_pixels,
-             -pixel_size * n_pixels+reference.origin[1]),
-            (reference.origin[0]+pixel_size * n_pixels, reference.origin[1]),
-            (reference.origin[0], reference.origin[1])])
-        aggregating_vector_path = os.path.join(
-            self.workspace_dir, 'aggregate_vector.shp')
-        pygeoprocessing.testing.create_vector_on_disk(
-            [polygon_a], reference.projection,
-            vector_format='ESRI Shapefile', filename=aggregating_vector_path)
-        with self.assertRaises(RuntimeError) as cm:
-            _ = pygeoprocessing.zonal_statistics(
-                (raster_path, 1), aggregating_vector_path,
-                ignore_nodata=True,
-                aggregate_layer_name='not a layer name',
-                polygons_might_overlap=True)
-        expected_message = 'Could not open layer not a layer name'
-        actual_message = str(cm.exception)
-        self.assertTrue(expected_message in actual_message, actual_message)
-
-    def test_zonal_statistics_bad_raster_path_band(self):
-        """PGP.geoprocessing: test zonal stats with bad raster/path type."""
-        import pygeoprocessing
-        import pygeoprocessing.testing
-        from pygeoprocessing.testing import sampledata
-        reference = sampledata.SRS_COLOMBIA
-        pixel_size = 30.0
-        n_pixels = 9
-        polygon_a = shapely.geometry.Polygon([
-            (reference.origin[0], reference.origin[1]),
-            (reference.origin[0], -pixel_size * n_pixels+reference.origin[1]),
-            (reference.origin[0]+pixel_size * n_pixels,
-             -pixel_size * n_pixels+reference.origin[1]),
-            (reference.origin[0]+pixel_size * n_pixels, reference.origin[1]),
-            (reference.origin[0], reference.origin[1])])
-        polygon_b = shapely.geometry.Polygon([
-            (reference.origin[0], reference.origin[1]),
-            (reference.origin[0], -pixel_size+reference.origin[1]),
-            (reference.origin[0]+pixel_size, -pixel_size+reference.origin[1]),
-            (reference.origin[0]+pixel_size, reference.origin[1]),
-            (reference.origin[0], reference.origin[1])])
-        aggregating_vector_path = os.path.join(
-            self.workspace_dir, 'aggregate_vector')
-        aggregate_field_name = 'id'
-        pygeoprocessing.testing.create_vector_on_disk(
-            [polygon_a, polygon_b], reference.projection,
-            fields={'id': 'string'}, attributes=[
-                {aggregate_field_name: '0'}, {aggregate_field_name: '1'}],
-            vector_format='GeoJSON', filename=aggregating_vector_path)
-        pixel_matrix = numpy.ones((n_pixels, n_pixels), numpy.float32)
-        nodata_target = -1
-        raster_path = os.path.join(self.workspace_dir, 'raster.tif')
-        pygeoprocessing.testing.create_raster_on_disk(
-            [pixel_matrix], reference.origin, reference.projection,
-            nodata_target, reference.pixel_size(30), filename=raster_path)
-        with self.assertRaises(ValueError):
-            # intentionally not passing a (path, band) tuple as first arg
-            _ = pygeoprocessing.zonal_statistics(
-                raster_path, aggregating_vector_path,
-                aggregate_layer_name=None,
-                ignore_nodata=True,
-                polygons_might_overlap=True)
-
-    def test_interpolate_points(self):
-        """PGP.geoprocessing: test interpolate points feature."""
-        import pygeoprocessing
-        import pygeoprocessing.testing
-        from pygeoprocessing.testing import sampledata
-        # construct a point shapefile
-        reference = sampledata.SRS_COLOMBIA
-        point_a = shapely.geometry.Point(
-            reference.origin[0] + reference.pixel_size(30)[0] * 9 / 2,
-            reference.origin[1])
-        point_b = shapely.geometry.Point(
-            reference.origin[0] + reference.pixel_size(30)[0] * 9 / 2,
-            reference.origin[1] + reference.pixel_size(30)[1] * 9)
-        source_vector_path = os.path.join(self.workspace_dir, 'sample_vector')
-        pygeoprocessing.testing.create_vector_on_disk(
-            [point_a, point_b], reference.projection, fields={'value': 'int'},
-            attributes=[{'value': 0}, {'value': 1}], vector_format='GeoJSON',
-            filename=source_vector_path)
-        # construct a raster
-        pixel_matrix = numpy.ones((9, 9), numpy.float32)
-        nodata_target = -1
-        result_path = os.path.join(self.workspace_dir, 'result.tif')
-        pygeoprocessing.testing.create_raster_on_disk(
-            [pixel_matrix], reference.origin, reference.projection,
-            nodata_target, reference.pixel_size(30), filename=result_path)
-
-        # interpolate
-        pygeoprocessing.interpolate_points(
-            source_vector_path, 'value', (result_path, 1), 'near')
-
-        # verify that result is expected
-        result_raster = gdal.OpenEx(result_path, gdal.OF_RASTER)
-        result_band = result_raster.GetRasterBand(1)
-        result_array = result_band.ReadAsArray()
-        result_band = None
-        result_raster = None
-
-        # we expect the first 4 rows to be 0, then the last ones to be 1
-        expected_result = numpy.ones((9, 9), numpy.float32)
-        expected_result[:5, :] = 0
-
-        numpy.testing.assert_array_equal(result_array, expected_result)
-
-    def test_invoke_timed_callback(self):
-        """PGP.geoprocessing: cover a timed callback."""
-        import pygeoprocessing.geoprocessing
-        reference_time = time.time()
-        time.sleep(0.1)
-        new_time = pygeoprocessing.geoprocessing._invoke_timed_callback(
-            reference_time, lambda: None, 0.05)
-        self.assertNotEqual(reference_time, new_time)
-
-    def test_warp_raster(self):
-        """PGP.geoprocessing: warp raster test."""
-        import pygeoprocessing
-        import pygeoprocessing.testing
-        from pygeoprocessing.testing import sampledata
-        pixel_a_matrix = numpy.ones((5, 5), numpy.int16)
-        reference = sampledata.SRS_COLOMBIA
-        nodata_target = -1
-        base_a_path = os.path.join(self.workspace_dir, 'base_a.tif')
-        pygeoprocessing.testing.create_raster_on_disk(
-            [pixel_a_matrix], reference.origin, reference.projection,
-            nodata_target, reference.pixel_size(30), filename=base_a_path)
-
-        target_raster_path = os.path.join(self.workspace_dir, 'target_a.tif')
-        base_a_raster_info = pygeoprocessing.get_raster_info(base_a_path)
-
-        pygeoprocessing.warp_raster(
-            base_a_path, base_a_raster_info['pixel_size'], target_raster_path,
-            'near', target_sr_wkt=reference.projection, n_threads=1)
-
-        pygeoprocessing.testing.assert_rasters_equal(
-            base_a_path, target_raster_path)
-
-    def test_warp_raster_unusual_pixel_size(self):
-        """PGP.geoprocessing: warp on unusual pixel types and sizes."""
-        import pygeoprocessing
-        import pygeoprocessing.testing
-        from pygeoprocessing.testing import sampledata
-        pixel_a_matrix = numpy.ones((1, 1), numpy.byte)
-        reference = sampledata.SRS_COLOMBIA
-        nodata_target = -1
-        base_a_path = os.path.join(self.workspace_dir, 'base_a.tif')
-        pygeoprocessing.testing.create_raster_on_disk(
-            [pixel_a_matrix], reference.origin, reference.projection,
-            nodata_target, reference.pixel_size(20), filename=base_a_path,
-            dataset_opts=['PIXELTYPE=SIGNEDBYTE'])
-
-        target_raster_path = os.path.join(self.workspace_dir, 'target_a.tif')
-
-        # convert 1x1 pixel to a 30x30m pixel
-        pygeoprocessing.warp_raster(
-            base_a_path, [-30, 30], target_raster_path,
-            'near', target_sr_wkt=reference.projection)
-
-        expected_raster_path = os.path.join(
-            self.workspace_dir, 'expected.tif')
-        pygeoprocessing.testing.create_raster_on_disk(
-            [pixel_a_matrix], reference.origin, reference.projection,
-            nodata_target, reference.pixel_size(30),
-            filename=expected_raster_path)
-
-        pygeoprocessing.testing.assert_rasters_equal(
-            expected_raster_path, target_raster_path)
-
-    def test_warp_raster_0x0_size(self):
-        """PGP.geoprocessing: test warp where so small it would be 0x0."""
-        import pygeoprocessing
-        import pygeoprocessing.testing
-        from pygeoprocessing.testing import sampledata
-        pixel_a_matrix = numpy.ones((5, 5), numpy.int16)
-        reference = sampledata.SRS_COLOMBIA
-        nodata_target = -1
-        base_a_path = os.path.join(self.workspace_dir, 'base_a.tif')
-        pygeoprocessing.testing.create_raster_on_disk(
-            [pixel_a_matrix], reference.origin, reference.projection,
-            nodata_target, reference.pixel_size(30), filename=base_a_path)
-
-        target_raster_path = os.path.join(self.workspace_dir, 'target_a.tif')
-        base_a_raster_info = pygeoprocessing.get_raster_info(base_a_path)
-        target_bb = base_a_raster_info['bounding_box']
-        # pick a tiny tiny bounding box in the middle (less than a pixel big)
-        target_bb[0] = (target_bb[0] + target_bb[2]) / 2.0
-        target_bb[1] = (target_bb[1] + target_bb[3]) / 2.0
-        target_bb[2] = target_bb[0]
-        target_bb[3] = target_bb[1]
-        pygeoprocessing.warp_raster(
-            base_a_path, base_a_raster_info['pixel_size'], target_raster_path,
-            'near', target_bb=target_bb,
-            target_sr_wkt=reference.projection)
-
-        expected_raster_path = os.path.join(
-            self.workspace_dir, 'expected.tif')
-        expected_matrix = numpy.ones((1, 1), numpy.int16)
-        pygeoprocessing.testing.create_raster_on_disk(
-            [expected_matrix], reference.origin, reference.projection,
-            nodata_target, reference.pixel_size(30),
-            filename=expected_raster_path)
-
-        pygeoprocessing.testing.assert_rasters_equal(
-            expected_raster_path, target_raster_path)
-
-    def test_align_and_resize_raster_stack_bad_values(self):
-        """PGP.geoprocessing: align/resize raster bad base values."""
-        import pygeoprocessing
-        import pygeoprocessing.testing
-        from pygeoprocessing.testing import sampledata
-        pixel_a_matrix = numpy.ones((5, 5), numpy.int16)
-        reference = sampledata.SRS_COLOMBIA
-        nodata_target = -1
-        base_a_path = os.path.join(self.workspace_dir, 'base_a.tif')
-        pygeoprocessing.testing.create_raster_on_disk(
-            [pixel_a_matrix], reference.origin, reference.projection,
-            nodata_target, reference.pixel_size(30), filename=base_a_path)
-
-        base_raster_path_list = [base_a_path]
-        target_raster_path_list = [
-            os.path.join(self.workspace_dir, 'target_%s.tif' % char)
-            for char in ['a', 'b']]
-
-        resample_method_list = ['near']
-        bounding_box_mode = 'intersection'
-
-        base_a_raster_info = pygeoprocessing.get_raster_info(base_a_path)
-
-        with self.assertRaises(ValueError) as cm:
-            # here base_raster_path_list is length 1 but others are length 2
-            pygeoprocessing.align_and_resize_raster_stack(
-                base_raster_path_list, target_raster_path_list,
-                resample_method_list,
-                base_a_raster_info['pixel_size'], bounding_box_mode,
-                base_vector_path_list=None, raster_align_index=0)
-        expected_message = 'must be the same length'
-        actual_message = str(cm.exception)
-        self.assertTrue(expected_message in actual_message, actual_message)
-
-        with self.assertRaises(ValueError) as cm:
-            # here pixel size is an invalid type
-            pygeoprocessing.align_and_resize_raster_stack(
-                base_raster_path_list, ['target_a.tif'],
-                resample_method_list,
-                100.0, bounding_box_mode,
-                base_vector_path_list=None, raster_align_index=0)
-        expected_message = 'target_pixel_size is not a tuple'
-        actual_message = str(cm.exception)
-        self.assertTrue(expected_message in actual_message, actual_message)
-
-        with self.assertRaises(ValueError) as cm:
-            # here pixel size has invalid values
-            pygeoprocessing.align_and_resize_raster_stack(
-                base_raster_path_list, ['target_a.tif'],
-                resample_method_list,
-                [100.0, "ten"], bounding_box_mode,
-                base_vector_path_list=None, raster_align_index=0)
-        expected_message = 'Invalid value for `target_pixel_size`'
-        actual_message = str(cm.exception)
-        self.assertTrue(expected_message in actual_message, actual_message)
-
-        with self.assertRaises(ValueError) as cm:
-            # here pixel size is too long
-            pygeoprocessing.align_and_resize_raster_stack(
-                base_raster_path_list, ['target_a.tif'],
-                resample_method_list,
-                [100.0, 100.0, 100.0], bounding_box_mode,
-                base_vector_path_list=None, raster_align_index=0)
-        expected_message = 'Invalid value for `target_pixel_size`'
-        actual_message = str(cm.exception)
-        self.assertTrue(expected_message in actual_message, actual_message)
-
-    def test_align_and_resize_raster_stack_duplicate_outputs(self):
-        """PGP.geoprocessing: align/resize raster duplicate outputs."""
-        import pygeoprocessing
-        import pygeoprocessing.testing
-        from pygeoprocessing.testing import sampledata
-        pixel_a_matrix = numpy.ones((5, 5), numpy.int16)
-        reference = sampledata.SRS_COLOMBIA
-        nodata_target = -1
-        base_a_path = os.path.join(self.workspace_dir, 'base_a.tif')
-        pygeoprocessing.testing.create_raster_on_disk(
-            [pixel_a_matrix], reference.origin, reference.projection,
-            nodata_target, reference.pixel_size(30), filename=base_a_path)
-
-        base_raster_path_list = [base_a_path, base_a_path]
-        target_raster_path_list = [
-            os.path.join(self.workspace_dir, 'target_%s.tif' % char)
-            for char in ['a', 'a']]
-
-        resample_method_list = ['near'] * 2
-        bounding_box_mode = 'intersection'
-
-        base_a_raster_info = pygeoprocessing.get_raster_info(base_a_path)
-
-        with self.assertRaises(ValueError) as cm:
-            # here base_raster_path_list is length 1 but others are length 2
-            pygeoprocessing.align_and_resize_raster_stack(
-                base_raster_path_list, target_raster_path_list,
-                resample_method_list,
-                base_a_raster_info['pixel_size'], bounding_box_mode,
-                base_vector_path_list=None, raster_align_index=0)
-
-        expected_message = 'There are duplicated paths on the target list.'
-        actual_message = str(cm.exception)
-        self.assertTrue(expected_message in actual_message, actual_message)
-
-    def test_align_and_resize_raster_stack_bad_mode(self):
-        """PGP.geoprocessing: align/resize raster bad bounding box mode."""
-        import pygeoprocessing
-        import pygeoprocessing.testing
-        from pygeoprocessing.testing import sampledata
-        pixel_a_matrix = numpy.ones((5, 5), numpy.int16)
-        reference = sampledata.SRS_COLOMBIA
-        nodata_target = -1
-        base_a_path = os.path.join(self.workspace_dir, 'base_a.tif')
-        pygeoprocessing.testing.create_raster_on_disk(
-            [pixel_a_matrix], reference.origin, reference.projection,
-            nodata_target, reference.pixel_size(30), filename=base_a_path)
-
-        base_raster_path_list = [base_a_path]
-        target_raster_path_list = [
-            os.path.join(self.workspace_dir, 'target_a.tif')]
-
-        resample_method_list = ['near']
-        bounding_box_mode = 'bad_mode'
-
-        base_a_raster_info = pygeoprocessing.get_raster_info(base_a_path)
-
-        with self.assertRaises(ValueError):
-            # here base_raster_path_list is length 1 but others are length 2
-            pygeoprocessing.align_and_resize_raster_stack(
-                base_raster_path_list, target_raster_path_list,
-                resample_method_list,
-                base_a_raster_info['pixel_size'], bounding_box_mode,
-                base_vector_path_list=None, raster_align_index=0)
-
-    def test_align_and_resize_raster_stack_bad_index(self):
-        """PGP.geoprocessing: align/resize raster test intersection."""
-        import pygeoprocessing
-        import pygeoprocessing.testing
-        from pygeoprocessing.testing import sampledata
-        pixel_a_matrix = numpy.ones((5, 5), numpy.int16)
-        reference = sampledata.SRS_COLOMBIA
-        nodata_target = -1
-        base_a_path = os.path.join(self.workspace_dir, 'base_a.tif')
-        pygeoprocessing.testing.create_raster_on_disk(
-            [pixel_a_matrix], reference.origin, reference.projection,
-            nodata_target, reference.pixel_size(30), filename=base_a_path)
-
-        base_raster_path_list = [base_a_path]
-        target_raster_path_list = [
-            os.path.join(self.workspace_dir, 'target_a.tif')]
-
-        resample_method_list = ['near']
-        bounding_box_mode = 'intersection'
-
-        base_a_raster_info = pygeoprocessing.get_raster_info(base_a_path)
-
-        with self.assertRaises(ValueError):
-            # here align index is -1 which is invalid
-            pygeoprocessing.align_and_resize_raster_stack(
-                base_raster_path_list, target_raster_path_list,
-                resample_method_list,
-                base_a_raster_info['pixel_size'], bounding_box_mode,
-                base_vector_path_list=None, raster_align_index=-1)
-
-    def test_align_and_resize_raster_stack_int(self):
-        """PGP.geoprocessing: align/resize raster test intersection."""
-        import pygeoprocessing
-        import pygeoprocessing.testing
-        from pygeoprocessing.testing import sampledata
-        pixel_a_matrix = numpy.ones((5, 5), numpy.int16)
-        reference = sampledata.SRS_COLOMBIA
-        nodata_target = -1
-        base_a_path = os.path.join(self.workspace_dir, 'base_a.tif')
-        pygeoprocessing.testing.create_raster_on_disk(
-            [pixel_a_matrix], reference.origin, reference.projection,
-            nodata_target, reference.pixel_size(30), filename=base_a_path)
-
-        pixel_b_matrix = numpy.ones((15, 15), numpy.int16)
-        reference = sampledata.SRS_COLOMBIA
-        nodata_target = -1
-        base_b_path = os.path.join(self.workspace_dir, 'base_b.tif')
-        pygeoprocessing.testing.create_raster_on_disk(
-            [pixel_b_matrix], reference.origin, reference.projection,
-            nodata_target, reference.pixel_size(60), filename=base_b_path)
-
-        pixel_c_matrix = numpy.ones((15, 5), numpy.int16)
-        reference = sampledata.SRS_COLOMBIA
-        nodata_target = -1
-        base_c_path = os.path.join(self.workspace_dir, 'base_c.tif')
-        pygeoprocessing.testing.create_raster_on_disk(
-            [pixel_c_matrix], reference.origin, reference.projection,
-            nodata_target, reference.pixel_size(45), filename=base_c_path)
-
-        pixel_d_matrix = numpy.ones((5, 10), numpy.int16)
-        reference = sampledata.SRS_COLOMBIA
-        nodata_target = -1
-        base_d_path = os.path.join(self.workspace_dir, 'base_d.tif')
-        pygeoprocessing.testing.create_raster_on_disk(
-            [pixel_d_matrix], reference.origin, reference.projection,
-            nodata_target, reference.pixel_size(45), filename=base_d_path)
-
-        base_raster_path_list = [
-            base_a_path, base_b_path, base_c_path, base_d_path]
-        target_raster_path_list = [
-            os.path.join(self.workspace_dir, 'target_%s.tif' % char)
-            for char in ['a', 'b', 'c', 'd']]
-
-        resample_method_list = ['near'] * len(target_raster_path_list)
-        bounding_box_mode = 'intersection'
-
-        base_a_raster_info = pygeoprocessing.get_raster_info(base_a_path)
-
-        pygeoprocessing.align_and_resize_raster_stack(
-            base_raster_path_list, target_raster_path_list,
-            resample_method_list,
-            base_a_raster_info['pixel_size'], bounding_box_mode,
-            base_vector_path_list=None, raster_align_index=0)
-
-        for raster_index in range(len(target_raster_path_list)):
-            target_raster_info = pygeoprocessing.get_raster_info(
-                target_raster_path_list[raster_index])
-            target_raster = gdal.OpenEx(
-                target_raster_path_list[raster_index], gdal.OF_RASTER)
-            target_band = target_raster.GetRasterBand(1)
-            target_array = target_band.ReadAsArray()
-            numpy.testing.assert_array_equal(pixel_a_matrix, target_array)
-            self.assertEqual(
-                target_raster_info['pixel_size'],
-                base_a_raster_info['pixel_size'])
-
-    def test_align_and_resize_raster_stack_int_with_vectors(self):
-        """PGP.geoprocessing: align/resize raster test inters. w/ vectors."""
-        import pygeoprocessing
-        import pygeoprocessing.testing
-        from pygeoprocessing.testing import sampledata
-        pixel_a_matrix = numpy.ones((5, 5), numpy.int16)
-        reference = sampledata.SRS_COLOMBIA
-        nodata_target = -1
-        base_a_path = os.path.join(self.workspace_dir, 'base_a.tif')
-        pygeoprocessing.testing.create_raster_on_disk(
-            [pixel_a_matrix], reference.origin, reference.projection,
-            nodata_target, reference.pixel_size(30), filename=base_a_path)
-
-        pixel_b_matrix = numpy.ones((15, 15), numpy.int16)
-        reference = sampledata.SRS_COLOMBIA
-        nodata_target = -1
-        base_b_path = os.path.join(self.workspace_dir, 'base_b.tif')
-        pygeoprocessing.testing.create_raster_on_disk(
-            [pixel_b_matrix], reference.origin, reference.projection,
-            nodata_target, reference.pixel_size(60), filename=base_b_path)
-
-        base_raster_path_list = [base_a_path, base_b_path]
-        target_raster_path_list = [
-            os.path.join(self.workspace_dir, 'target_%s.tif' % char)
-            for char in ['a', 'b']]
-
-        resample_method_list = ['near'] * 2
-        bounding_box_mode = 'intersection'
-
-        base_a_raster_info = pygeoprocessing.get_raster_info(base_a_path)
-
-        # make a vector whose bounding box is 1 pixel large
-        point_a = shapely.geometry.Point(
-            reference.origin[0], reference.origin[1])
-        point_b = shapely.geometry.Point(
-            reference.origin[0] + reference.pixel_size(30)[0],
-            reference.origin[1] + reference.pixel_size(30)[1])
-        single_pixel_path = os.path.join(self.workspace_dir, 'single_pixel')
-        pygeoprocessing.testing.create_vector_on_disk(
-            [point_a, point_b], reference.projection, fields={'value': 'int'},
-            attributes=[{'value': 0}, {'value': 1}], vector_format='GeoJSON',
-            filename=single_pixel_path)
-
-        pygeoprocessing.align_and_resize_raster_stack(
-            base_raster_path_list, target_raster_path_list,
-            resample_method_list,
-            base_a_raster_info['pixel_size'], bounding_box_mode,
-            raster_align_index=0, base_vector_path_list=[single_pixel_path])
-
-        expected_matrix = numpy.ones((1, 1), numpy.int16)
-        for raster_index in range(2):
-            target_raster_info = pygeoprocessing.get_raster_info(
-                target_raster_path_list[raster_index])
-            target_raster = gdal.OpenEx(target_raster_path_list[raster_index], gdal.OF_RASTER)
-            target_band = target_raster.GetRasterBand(1)
-            target_array = target_band.ReadAsArray()
-            numpy.testing.assert_array_equal(expected_matrix, target_array)
-            self.assertEqual(
-                target_raster_info['pixel_size'],
-                base_a_raster_info['pixel_size'])
-
-    def test_align_and_resize_raster_stack_manual_projection(self):
-        """PGP.geoprocessing: align/resize with manual projections."""
-        import pygeoprocessing
-
-        geotiff_driver = gdal.GetDriverByName('GTiff')
-        base_raster_path = os.path.join(self.workspace_dir, 'base_raster.tif')
-        base_raster = geotiff_driver.Create(
-            base_raster_path, 1, 1, 1, gdal.GDT_Byte)
-        base_raster.SetGeoTransform([0.1, 1, 0, 0.1, 0, -1])
-        base_band = base_raster.GetRasterBand(1)
-        pixel_matrix = numpy.ones((1, 1), numpy.int16)
-        base_band.WriteArray(pixel_matrix)
-        base_band = None
-        base_raster = None
-
-        utm_30n_sr = osr.SpatialReference()
-        utm_30n_sr.ImportFromEPSG(32630)
-        wgs84_sr = osr.SpatialReference()
-        wgs84_sr.ImportFromEPSG(4326)
-
-        target_raster_path = os.path.join(self.workspace_dir, 'target.tif')
-        target_pixel_size = (112000/4, -112000/4)
-
-        pygeoprocessing.align_and_resize_raster_stack(
-            [base_raster_path], [target_raster_path],
-            ['near'], target_pixel_size, 'intersection',
-            raster_align_index=0,
-            base_sr_wkt_list=[wgs84_sr.ExportToWkt()],
-            target_sr_wkt=utm_30n_sr.ExportToWkt())
-
-        target_raster = gdal.OpenEx(target_raster_path, gdal.OF_RASTER)
-        target_band = target_raster.GetRasterBand(1)
-        target_array = target_band.ReadAsArray()
-        target_band = None
-        target_raster = None
-        numpy.testing.assert_almost_equal(
-            target_array, numpy.ones((4, 4)))
-
-    def test_align_and_resize_raster_stack_no_base_projection(self):
-        """PGP.geoprocessing: align raise error if no base projection."""
-        import pygeoprocessing
-
-        geotiff_driver = gdal.GetDriverByName('GTiff')
-        base_raster_path = os.path.join(self.workspace_dir, 'base_raster.tif')
-        base_raster = geotiff_driver.Create(
-            base_raster_path, 1, 1, 1, gdal.GDT_Byte)
-        base_raster.SetGeoTransform([0.1, 1, 0, 0.1, 0, -1])
-        base_band = base_raster.GetRasterBand(1)
-        pixel_matrix = numpy.ones((1, 1), numpy.int16)
-        base_band.WriteArray(pixel_matrix)
-        base_band = None
-        base_raster = None
-
-        utm_30n_sr = osr.SpatialReference()
-        utm_30n_sr.ImportFromEPSG(32630)
-        wgs84_sr = osr.SpatialReference()
-        wgs84_sr.ImportFromEPSG(4326)
-
-        target_raster_path = os.path.join(self.workspace_dir, 'target.tif')
-        target_pixel_size = (112000/4, -112000/4)
-
-        with self.assertRaises(ValueError) as cm:
-            pygeoprocessing.align_and_resize_raster_stack(
-                [base_raster_path], [target_raster_path],
-                ['near'], target_pixel_size, 'intersection',
-                raster_align_index=0,
-                base_sr_wkt_list=[None],
-                target_sr_wkt=utm_30n_sr.ExportToWkt())
-            expected_message = "no projection for raster"
-            actual_message = str(cm.exception)
-            self.assertTrue(
-                expected_message in actual_message, actual_message)
-
-    def test_align_and_resize_raster_stack_no_overlap(self):
-        """PGP.geoprocessing: align/resize raster no intersection error."""
-        import pygeoprocessing
-        import pygeoprocessing.testing
-        from pygeoprocessing.testing import sampledata
-
-        pixel_a_matrix = numpy.ones((5, 5), numpy.int16)
-        reference = sampledata.SRS_COLOMBIA
-        nodata_target = -1
-        base_a_path = os.path.join(self.workspace_dir, 'base_a.tif')
-        pygeoprocessing.testing.create_raster_on_disk(
-            [pixel_a_matrix],
-            [reference.origin[0]-10*30, reference.origin[1]+10*30],
-            reference.projection,
-            nodata_target, reference.pixel_size(30), filename=base_a_path)
-
-        pixel_b_matrix = numpy.ones((15, 15), numpy.int16)
-        reference = sampledata.SRS_COLOMBIA
-        nodata_target = -1
-        base_b_path = os.path.join(self.workspace_dir, 'base_b.tif')
-        pygeoprocessing.testing.create_raster_on_disk(
-            [pixel_b_matrix], reference.origin, reference.projection,
-            nodata_target, reference.pixel_size(60), filename=base_b_path)
-
-        base_raster_path_list = [base_a_path, base_b_path]
-        target_raster_path_list = [
-            os.path.join(self.workspace_dir, 'target_%s.tif' % char)
-            for char in ['a', 'b']]
-
-        resample_method_list = ['near'] * 2
-        bounding_box_mode = 'intersection'
-
-        base_a_raster_info = pygeoprocessing.get_raster_info(base_a_path)
-
-        # make a vector whose bounding box is 1 pixel large
-        point_a = shapely.geometry.Point(
-            reference.origin[0], reference.origin[1])
-        point_b = shapely.geometry.Point(
-            reference.origin[0] + reference.pixel_size(30)[0],
-            reference.origin[1] + reference.pixel_size(30)[1])
-        single_pixel_path = os.path.join(self.workspace_dir, 'single_pixel')
-        pygeoprocessing.testing.create_vector_on_disk(
-            [point_a, point_b], reference.projection, fields={'value': 'int'},
-            attributes=[{'value': 0}, {'value': 1}], vector_format='GeoJSON',
-            filename=single_pixel_path)
-
-        with self.assertRaises(ValueError):
-            pygeoprocessing.align_and_resize_raster_stack(
-                base_raster_path_list, target_raster_path_list,
-                resample_method_list,
-                base_a_raster_info['pixel_size'], bounding_box_mode,
-                raster_align_index=0, base_vector_path_list=[single_pixel_path])
-
-    def test_align_and_resize_raster_stack_union(self):
-        """PGP.geoprocessing: align/resize raster test union."""
-        import pygeoprocessing
-        import pygeoprocessing.testing
-        from pygeoprocessing.testing import sampledata
-
-        pixel_a_matrix = numpy.ones((5, 5), numpy.int16)
-        reference = sampledata.SRS_COLOMBIA
-        nodata_target = -1
-        base_a_path = os.path.join(self.workspace_dir, 'base_a.tif')
-        pygeoprocessing.testing.create_raster_on_disk(
-            [pixel_a_matrix], reference.origin, reference.projection,
-            nodata_target, reference.pixel_size(30), filename=base_a_path)
-
-        pixel_b_matrix = numpy.ones((10, 10), numpy.int16)
-        reference = sampledata.SRS_COLOMBIA
-        nodata_target = -1
-        base_b_path = os.path.join(self.workspace_dir, 'base_b.tif')
-        pygeoprocessing.testing.create_raster_on_disk(
-            [pixel_b_matrix], reference.origin, reference.projection,
-            nodata_target, reference.pixel_size(60), filename=base_b_path)
-
-        base_raster_path_list = [base_a_path, base_b_path]
-        target_raster_path_list = [
-            os.path.join(self.workspace_dir, 'target_%s.tif' % char)
-            for char in ['a', 'b']]
-
-        resample_method_list = ['near'] * 2
-        bounding_box_mode = 'union'
-
-        base_a_raster_info = pygeoprocessing.get_raster_info(base_a_path)
-
-        pygeoprocessing.align_and_resize_raster_stack(
-            base_raster_path_list, target_raster_path_list,
-            resample_method_list,
-            base_a_raster_info['pixel_size'], bounding_box_mode,
-            base_vector_path_list=None, raster_align_index=0)
-
-        # we expect this to be twice as big since second base raster has a
-        # pixel size twice that of the first.
-        expected_matrix_a = numpy.ones((20, 20), numpy.int16)
-        expected_matrix_a[5:, :] = nodata_target
-        expected_matrix_a[:, 5:] = nodata_target
-
-        target_raster = gdal.OpenEx(target_raster_path_list[0], gdal.OF_RASTER)
-        target_band = target_raster.GetRasterBand(1)
-        target_array = target_band.ReadAsArray()
-        numpy.testing.assert_array_equal(expected_matrix_a, target_array)
-
-    def test_align_and_resize_raster_stack_bb(self):
-        """PGP.geoprocessing: align/resize raster test bounding box."""
-        import pygeoprocessing
-        import pygeoprocessing.testing
-        from pygeoprocessing.testing import sampledata
-
-        pixel_a_matrix = numpy.ones((5, 5), numpy.int16)
-        reference = sampledata.SRS_COLOMBIA
-        nodata_target = -1
-        base_a_path = os.path.join(self.workspace_dir, 'base_a.tif')
-        pygeoprocessing.testing.create_raster_on_disk(
-            [pixel_a_matrix], reference.origin, reference.projection,
-            nodata_target, reference.pixel_size(30), filename=base_a_path)
-
-        pixel_b_matrix = numpy.ones((10, 10), numpy.int16)
-        reference = sampledata.SRS_COLOMBIA
-        nodata_target = -1
-        base_b_path = os.path.join(self.workspace_dir, 'base_b.tif')
-        pygeoprocessing.testing.create_raster_on_disk(
-            [pixel_b_matrix], reference.origin, reference.projection,
-            nodata_target, reference.pixel_size(60), filename=base_b_path)
-
-        base_raster_path_list = [base_a_path, base_b_path]
-        target_raster_path_list = [
-            os.path.join(self.workspace_dir, 'target_%s.tif' % char)
-            for char in ['a', 'b']]
-
-        resample_method_list = ['near'] * 2
-        # format is xmin,ymin,xmax,ymax; since y pixel size is negative it
-        # goes first in the following bounding box construction
-        bounding_box_mode = [
-            reference.origin[0],
-            reference.origin[1] + reference.pixel_size(30)[1] * 5,
-            reference.origin[0] + reference.pixel_size(30)[0] * 5,
-            reference.origin[1]]
-
-        base_a_raster_info = pygeoprocessing.get_raster_info(base_a_path)
-
-        pygeoprocessing.align_and_resize_raster_stack(
-            base_raster_path_list, target_raster_path_list,
-            resample_method_list,
-            base_a_raster_info['pixel_size'], bounding_box_mode,
-            base_vector_path_list=None, raster_align_index=0)
-
-        # we expect this to be twice as big since second base raster has a
-        # pixel size twice that of the first.
-        target_raster = gdal.OpenEx(target_raster_path_list[0], gdal.OF_RASTER)
-        target_band = target_raster.GetRasterBand(1)
-        target_array = target_band.ReadAsArray()
-        target_band = None
-        target_raster = None
-        numpy.testing.assert_array_equal(pixel_a_matrix, target_array)
-
-    def test_raster_calculator(self):
-        """PGP.geoprocessing: raster_calculator identity test."""
-        import pygeoprocessing
-        import pygeoprocessing.testing
-        from pygeoprocessing.testing import sampledata
-
-        pixel_matrix = numpy.ones((5, 5), numpy.int16)
-        reference = sampledata.SRS_COLOMBIA
-        nodata_target = -1
-        base_path = os.path.join(self.workspace_dir, 'base.tif')
-        pygeoprocessing.testing.create_raster_on_disk(
-            [pixel_matrix], reference.origin, reference.projection,
-            nodata_target, reference.pixel_size(30), filename=base_path)
-
-        target_path = os.path.join(
-            self.workspace_dir, 'subdir', 'target.tif')
-        pygeoprocessing.raster_calculator(
-            [(base_path, 1)], passthrough, target_path,
-            gdal.GDT_Int32, nodata_target, calc_raster_stats=True)
-        pygeoprocessing.testing.assert_rasters_equal(base_path, target_path)
-
-    def test_raster_calculator_bad_target_type(self):
-        """PGP.geoprocessing: raster_calculator bad target type value."""
-        import pygeoprocessing
-        import pygeoprocessing.testing
-        from pygeoprocessing.testing import sampledata
-
-        pixel_matrix = numpy.ones((5, 5), numpy.int16)
-        reference = sampledata.SRS_COLOMBIA
-        nodata_target = -1
-        base_path = os.path.join(self.workspace_dir, 'base.tif')
-        pygeoprocessing.testing.create_raster_on_disk(
-            [pixel_matrix], reference.origin, reference.projection,
-            nodata_target, reference.pixel_size(30), filename=base_path)
-
-        target_path = os.path.join(
-            self.workspace_dir, 'subdir', 'target.tif')
-        # intentionally reversing `nodata_target` and `gdal.GDT_Int32`,
-        # a value of -1 should be a value error for the target
-        with self.assertRaises(ValueError) as cm:
-            pygeoprocessing.raster_calculator(
-                [(base_path, 1)], passthrough, target_path,
-                nodata_target, gdal.GDT_Int32)
-        expected_message = (
-            'Invalid target type, should be a gdal.GDT_* type')
-        actual_message = str(cm.exception)
-        self.assertTrue(
-            expected_message in actual_message, actual_message)
-        base_path = os.path.join(self.workspace_dir, 'base.tif')
-        pygeoprocessing.testing.create_raster_on_disk(
-            [pixel_matrix], reference.origin, reference.projection,
-            nodata_target, reference.pixel_size(30), filename=base_path)
-
-        target_path = os.path.join(
-            self.workspace_dir, 'target.tif')
-        for bad_raster_path_band_list in [
-                [base_path], [(base_path, "1")], [(1, 1)],
-                [(base_path, 1, base_path, 2)], base_path]:
-            with self.assertRaises(ValueError) as cm:
-                pygeoprocessing.raster_calculator(
-                    bad_raster_path_band_list, passthrough, target_path,
-                    gdal.GDT_Int32, nodata_target, calc_raster_stats=True)
-            expected_message = (
-                'Expected a sequence of path / integer band tuples, '
-                'ndarrays, ')
-            actual_message = str(cm.exception)
-            self.assertTrue(
-                expected_message in actual_message, actual_message)
-
-    def test_raster_calculator_no_path(self):
-        """PGP.geoprocessing: raster_calculator raise ex. on bad file path."""
-        import pygeoprocessing
-
-        nodata_target = -1
-        nonexistant_path = os.path.join(self.workspace_dir, 'nofile.tif')
-        target_path = os.path.join(
-            self.workspace_dir, 'target.tif')
-        with self.assertRaises(ValueError) as cm:
-            pygeoprocessing.raster_calculator(
-                [(nonexistant_path, 1)], passthrough, target_path,
-                gdal.GDT_Int32, nodata_target, calc_raster_stats=True)
-        expected_message = (
-            "The following files were expected but do not exist on the ")
-        actual_message = str(cm.exception)
-        self.assertTrue(expected_message in actual_message, actual_message)
-
-    def test_raster_calculator_nodata(self):
-        """PGP.geoprocessing: raster_calculator test with all nodata."""
-        import pygeoprocessing
-        import pygeoprocessing.testing
-        from pygeoprocessing.testing import sampledata
-
-        pixel_matrix = numpy.empty((5, 5), numpy.int16)
-        reference = sampledata.SRS_COLOMBIA
-        nodata_target = -1
-        pixel_matrix[:] = nodata_target
-        base_path = os.path.join(self.workspace_dir, 'base.tif')
-        pygeoprocessing.testing.create_raster_on_disk(
-            [pixel_matrix], reference.origin, reference.projection,
-            nodata_target, reference.pixel_size(30), filename=base_path)
-
-        target_path = os.path.join(
-            self.workspace_dir, 'target.tif')
-        pygeoprocessing.raster_calculator(
-            [(base_path, 1)], passthrough, target_path,
-            gdal.GDT_Int32, nodata_target, calc_raster_stats=True)
-        pygeoprocessing.testing.assert_rasters_equal(base_path, target_path)
-
-    def test_rs_calculator_output_alias(self):
-        """PGP.geoprocessing: rs_calculator expected error for aliasing."""
-        import pygeoprocessing
-        import pygeoprocessing.testing
-        from pygeoprocessing.testing import sampledata
-
-        pixel_matrix = numpy.ones((5, 5), numpy.int16)
-        reference = sampledata.SRS_COLOMBIA
-        nodata_base = -1
-        base_path = os.path.join(self.workspace_dir, 'base.tif')
-        pygeoprocessing.testing.create_raster_on_disk(
-            [pixel_matrix], reference.origin, reference.projection,
-            nodata_base, reference.pixel_size(30), filename=base_path)
-
-        with self.assertRaises(ValueError) as cm:
-            # intentionally passing target path as base path to raise error
-            pygeoprocessing.raster_calculator(
-                [(base_path, 1)], passthrough, base_path,
-                gdal.GDT_Int32, nodata_base, calc_raster_stats=True)
-        expected_message = 'is used as a target path, but it is also in the '
-        actual_message = str(cm.exception)
-        self.assertTrue(expected_message in actual_message)
-
-    def test_rs_calculator_bad_overlap(self):
-        """PGP.geoprocessing: rs_calculator expected error on bad overlap."""
-        import pygeoprocessing
-        import pygeoprocessing.testing
-        from pygeoprocessing.testing import sampledata
-
-        pixel_matrix_a = numpy.ones((5, 5), numpy.int16)
-        reference = sampledata.SRS_COLOMBIA
-        nodata_base = -1
-        base_path_a = os.path.join(self.workspace_dir, 'base_a.tif')
-        pygeoprocessing.testing.create_raster_on_disk(
-            [pixel_matrix_a], reference.origin, reference.projection,
-            nodata_base, reference.pixel_size(30), filename=base_path_a)
-
-        pixel_matrix_b = numpy.ones((4, 5), numpy.int16)
-        base_path_b = os.path.join(self.workspace_dir, 'base_b.tif')
-        pygeoprocessing.testing.create_raster_on_disk(
-            [pixel_matrix_b], reference.origin, reference.projection,
-            nodata_base, reference.pixel_size(30), filename=base_path_b)
-
-        target_path = os.path.join(self.workspace_dir, 'target.tif')
-        with self.assertRaises(ValueError) as cm:
-            pygeoprocessing.raster_calculator(
-                [(base_path_a, 1), (base_path_b, 1)], passthrough,
-                target_path, gdal.GDT_Int32, nodata_base,
-                gtiff_creation_options=None, calc_raster_stats=True)
-        expected_message = 'Input Rasters are not the same dimensions.'
-        actual_message = str(cm.exception)
-        self.assertTrue(expected_message in actual_message)
-
-    def test_raster_calculator_constant_args_error(self):
-        """PGP.geoprocessing: handle empty input arrays."""
-        import pygeoprocessing
-
-        target_path = os.path.join(self.workspace_dir, 'target.tif')
-        with self.assertRaises(ValueError) as cm:
-            # no input args should cause a ValueError
-            pygeoprocessing.raster_calculator(
-                [], lambda: None, target_path,
-                gdal.GDT_Float32, None)
-        expected_message = '`base_raster_path_band_const_list` is empty'
-        actual_message = str(cm.exception)
-        self.assertTrue(expected_message in actual_message)
-
-    def test_raster_calculator_invalid_numpy_array(self):
-        """PGP.geoprocessing: handle invalid numpy array sizes."""
-        import pygeoprocessing
-
-        target_path = os.path.join(self.workspace_dir, 'target.tif')
-
-        with self.assertRaises(ValueError) as cm:
-            pygeoprocessing.raster_calculator(
-                [numpy.empty((3, 3, 3))], lambda x: None, target_path,
-                gdal.GDT_Float32, None)
-        expected_message = 'Numpy array inputs must be 2 dimensions or less'
-        actual_message = str(cm.exception)
-        self.assertTrue(expected_message in actual_message)
-
-    def test_raster_calculator_invalid_band_numbers(self):
-        """PGP.geoprocessing: ensure invalid band numbers fail."""
-        import pygeoprocessing
-
-        driver = gdal.GetDriverByName("GTiff")
-        base_path = os.path.join(self.workspace_dir, 'base.tif')
-        new_raster = driver.Create(
-            base_path, 128, 128, 1, gdal.GDT_Int32,
-            options=(
-                'TILED=YES', 'BLOCKXSIZE=16', 'BLOCKYSIZE=16'))
-        new_raster.FlushCache()
-        new_raster = None
-
-        target_path = os.path.join(self.workspace_dir, 'target.tif')
-        with self.assertRaises(ValueError) as cm:
-            # no input args should cause a ValueError
-            pygeoprocessing.raster_calculator(
-                [(base_path, 2)], lambda: None, target_path,
-                gdal.GDT_Float32, None)
-        expected_message = "do not contain requested band "
-        actual_message = str(cm.exception)
-        self.assertTrue(expected_message in actual_message)
-
-        with self.assertRaises(ValueError) as cm:
-            # no input args should cause a ValueError
-            pygeoprocessing.raster_calculator(
-                [(base_path, 0)], lambda: None, target_path,
-                gdal.GDT_Float32, None)
-        expected_message = "do not contain requested band "
-        actual_message = str(cm.exception)
-        self.assertTrue(expected_message in actual_message)
-
-    def test_raster_calculator_unbroadcastable_array(self):
-        """PGP.geoprocessing: incompatable array sizes raise error."""
-        import pygeoprocessing
-
-        target_path = os.path.join(self.workspace_dir, 'target.tif')
-        a_arg = 3
-        x_arg = numpy.array(range(2))
-        y_arg = numpy.array(range(3)).reshape((3, 1))
-        z_arg = numpy.ones((4, 4))
-        with self.assertRaises(ValueError) as cm:
-            pygeoprocessing.raster_calculator(
-                [(a_arg, 'raw'), x_arg, y_arg, z_arg],
-                lambda a, x, y, z: a*x*y*z, target_path, gdal.GDT_Float32,
-                None)
-        expected_message = "inputs cannot be broadcast into a single shape"
-        actual_message = str(cm.exception)
-        self.assertTrue(expected_message in actual_message, actual_message)
-
-    def test_raster_calculator_array_raster_mismatch(self):
-        """PGP.geoprocessing: bad array shape with raster raise error."""
-        import pygeoprocessing
-
-        target_path = os.path.join(self.workspace_dir, 'target.tif')
-        driver = gdal.GetDriverByName('GTiff')
-        base_path = os.path.join(self.workspace_dir, 'base.tif')
-        new_raster = driver.Create(
-            base_path, 128, 128, 1, gdal.GDT_Int32,
-            options=(
-                'TILED=YES', 'BLOCKXSIZE=16', 'BLOCKYSIZE=16'))
-        new_raster.GetRasterBand(1).WriteArray(
-            numpy.ones((128, 128)))
-        new_raster.FlushCache()
-        new_raster = None
-
-        z_arg = numpy.ones((4, 4))
-        with self.assertRaises(ValueError) as cm:
-            pygeoprocessing.raster_calculator(
-                [(base_path, 1), z_arg], lambda a, z: a*z,
-                target_path, gdal.GDT_Float32, None)
-        expected_message = (
-            'Raster size (128, 128) cannot be broadcast '
-            'to numpy shape (4')
-        actual_message = str(cm.exception)
-        self.assertTrue(expected_message in actual_message, actual_message)
-
-        y_arg = numpy.ones((4,))
-        with self.assertRaises(ValueError) as cm:
-            pygeoprocessing.raster_calculator(
-                [(base_path, 1), y_arg], lambda a, y: a*y,
-                target_path, gdal.GDT_Float32, None)
-        expected_message = (
-            'Raster size (128, 128) cannot be broadcast '
-            'to numpy shape (4')
-        actual_message = str(cm.exception)
-        self.assertTrue(expected_message in actual_message, actual_message)
-
-    def test_raster_calculator_bad_raw_args(self):
-        """PGP.geoprocessing: tuples that don't match (x, 'raw')."""
-        import pygeoprocessing
-
-        target_path = os.path.join(self.workspace_dir, 'target.tif')
-        driver = gdal.GetDriverByName('GTiff')
-        base_path = os.path.join(self.workspace_dir, 'base.tif')
-        new_raster = driver.Create(
-            base_path, 128, 128, 1, gdal.GDT_Int32,
-            options=(
-                'TILED=YES', 'BLOCKXSIZE=16', 'BLOCKYSIZE=16'))
-        new_raster.GetRasterBand(1).WriteArray(
-            numpy.ones((128, 128)))
-        new_raster.FlushCache()
-        new_raster = None
-
-        with self.assertRaises(ValueError) as cm:
-            pygeoprocessing.raster_calculator(
-                [(base_path, 1), ("raw",)], lambda a, z: a*z,
-                target_path, gdal.GDT_Float32, None)
-        expected_message = 'Expected a sequence of path / integer band tuples'
-        actual_message = str(cm.exception)
-        self.assertTrue(expected_message in actual_message, actual_message)
-
-    def test_raster_calculator_constant_args(self):
-        """PGP.geoprocessing: test constant arguments of raster calc."""
-        import pygeoprocessing
-
-        target_path = os.path.join(self.workspace_dir, 'target.tif')
-        a_arg = 3
-        x_arg = numpy.array(range(2))
-        y_arg = numpy.array(range(3)).reshape((3, 1))
-        z_arg = numpy.ones((3, 2))
-        list_arg = [1, 1, 1, -1]
-        pygeoprocessing.raster_calculator(
-            [(a_arg, 'raw'), x_arg, y_arg, z_arg], lambda a, x, y, z: a*x*y*z,
-            target_path, gdal.GDT_Float32, 0)
-
-        target_raster = gdal.OpenEx(target_path, gdal.OF_RASTER)
-        target_array = target_raster.GetRasterBand(1).ReadAsArray()
-        target_raster = None
-        expected_result = numpy.array([[0, 0], [0, 3], [0, 6]])
-        numpy.testing.assert_array_almost_equal(target_array, expected_result)
-
-        target_path = os.path.join(self.workspace_dir, 'target_a.tif')
-        with self.assertRaises(ValueError) as cm:
-            # this will return a scalar, when it should return 2d array
-            pygeoprocessing.raster_calculator(
-                [(a_arg, 'raw')], lambda a: a, target_path,
-                gdal.GDT_Float32, None)
-        expected_message = (
-            "Only (object, 'raw') values have been passed.")
-        actual_message = str(cm.exception)
-        self.assertTrue(expected_message in actual_message, actual_message)
-
-        with self.assertRaises(ValueError) as cm:
-            # this will return a scalar, when it should return 2d array
-            pygeoprocessing.raster_calculator(
-                [x_arg], lambda x: 0.0, target_path,
-                gdal.GDT_Float32, None)
-        expected_message = (
-            "Expected `local_op` to return a numpy.ndarray")
-        actual_message = str(cm.exception)
-        self.assertTrue(expected_message in actual_message, actual_message)
-
-        target_path = os.path.join(
-            self.workspace_dir, 'target_1d_2darray.tif')
-        pygeoprocessing.raster_calculator(
-            [y_arg], lambda y: y, target_path,
-            gdal.GDT_Float32, None)
-
-        target_raster = gdal.OpenEx(target_path, gdal.OF_RASTER)
-        target_array = target_raster.GetRasterBand(1).ReadAsArray()
-        target_raster = None
-        numpy.testing.assert_array_almost_equal(target_array, y_arg)
-
-        target_path = os.path.join(self.workspace_dir, 'target_1d_only.tif')
-        pygeoprocessing.raster_calculator(
-            [x_arg], lambda x: x, target_path,
-            gdal.GDT_Float32, None)
-
-        target_raster = gdal.OpenEx(target_path, gdal.OF_RASTER)
-        target_array = target_raster.GetRasterBand(1).ReadAsArray()
-        target_raster = None
-        numpy.testing.assert_array_almost_equal(
-            target_array, x_arg.reshape((1, x_arg.size)))
-
-        target_path = os.path.join(self.workspace_dir, 'raw_args.tif')
-        pygeoprocessing.raster_calculator(
-            [x_arg, (list_arg, 'raw')], lambda x, y_list: x * y_list[3],
-            target_path, gdal.GDT_Float32, None)
-
-        target_raster = gdal.OpenEx(target_path, gdal.OF_RASTER)
-        target_array = target_raster.GetRasterBand(1).ReadAsArray()
-        target_raster = None
-        numpy.testing.assert_array_almost_equal(
-            target_array, -x_arg.reshape((1, x_arg.size)))
-
-        target_path = os.path.join(self.workspace_dir, 'raw_numpy_args.tif')
-        pygeoprocessing.raster_calculator(
-            [x_arg, (numpy.array(list_arg), 'raw')],
-            lambda x, y_list: x * y_list[3], target_path, gdal.GDT_Float32,
-            None)
-
-        target_raster = gdal.OpenEx(target_path, gdal.OF_RASTER)
-        target_array = target_raster.GetRasterBand(1).ReadAsArray()
-        target_raster = None
-        numpy.testing.assert_array_almost_equal(
-            target_array, -x_arg.reshape((1, x_arg.size)))
-
-
-    def test_combined_constant_args_raster(self):
-        """PGP.geoprocessing: test raster calc with constant args."""
-        import pygeoprocessing
-
-        driver = gdal.GetDriverByName('GTiff')
-        base_path = os.path.join(self.workspace_dir, 'base.tif')
-
-        wgs84_ref = osr.SpatialReference()
-        wgs84_ref.ImportFromEPSG(4326)  # WGS84 EPSG
-
-        new_raster = driver.Create(
-            base_path, 128, 128, 1, gdal.GDT_Int32,
-            options=(
-                'TILED=YES', 'BLOCKXSIZE=32', 'BLOCKYSIZE=32'))
-        geotransform = [0.1, 1., 0., 0., 0., -1.]
-        new_raster.SetGeoTransform(geotransform)
-        new_raster.SetProjection(wgs84_ref.ExportToWkt())
-        new_band = new_raster.GetRasterBand(1)
-
-        nodata = 0
-        new_band.SetNoDataValue(nodata)
-        raster_array = numpy.ones((128, 128), dtype =numpy.int32)
-        raster_array[127, 127] = nodata
-        new_band.WriteArray(raster_array)
-        new_band.FlushCache()
-        new_raster.FlushCache()
-        new_band = None
-        new_raster = None
-
-        target_path = os.path.join(self.workspace_dir, 'target.tif')
-
-        # making a local op that needs a valid mask to ensure that `col_array`
-        # is tiled out correctly
-        def local_op(scalar, raster_array, col_array):
-            valid_mask = raster_array != nodata
-            result = numpy.empty_like(raster_array)
-            result[:] = nodata
-            result[valid_mask] = (
-                scalar * raster_array[valid_mask] * col_array[valid_mask])
-            return result
-
-        pygeoprocessing.raster_calculator(
-            [(10, 'raw'), (base_path, 1), numpy.array(range(128))],
-            local_op, target_path, gdal.GDT_Float32, None, largest_block=0)
-
-        target_raster = gdal.OpenEx(target_path, gdal.OF_RASTER)
-        result = target_raster.GetRasterBand(1).ReadAsArray()
-
-        expected_result = (
-            10 * numpy.ones((128, 128)) * numpy.array(range(128)))
-        # we expect one pixel to have been masked out
-        expected_result[127, 127] = nodata
-        numpy.testing.assert_allclose(result, expected_result)
-
-    def test_new_raster_from_base_unsigned_byte(self):
-        """PGP.geoprocessing: test that signed byte rasters copy over."""
-        import pygeoprocessing
-        import pygeoprocessing.testing
-        from pygeoprocessing.testing import sampledata
-
-        pixel_matrix = numpy.ones((128, 128), numpy.byte)
-        pixel_matrix[0, 0] = 255  # 255 ubyte is -1 byte
-        reference = sampledata.SRS_COLOMBIA
-        nodata_base = -1
-        base_path = os.path.join(self.workspace_dir, 'base.tif')
-        pygeoprocessing.testing.create_raster_on_disk(
-            [pixel_matrix], reference.origin, reference.projection,
-            nodata_base, reference.pixel_size(30), datatype=gdal.GDT_Byte,
-            filename=base_path,
-            dataset_opts=[
-                'PIXELTYPE=SIGNEDBYTE',
-                'TILED=YES',
-                'BLOCKXSIZE=64',
-                'BLOCKYSIZE=64',
-                ])
-
-        target_path = os.path.join(self.workspace_dir, 'target.tif')
-        # 255 should convert to -1 with signed bytes
-        pygeoprocessing.new_raster_from_base(
-            base_path, target_path, gdal.GDT_Byte, [0],
-            fill_value_list=[255])
-
-        target_raster = gdal.OpenEx(target_path, gdal.OF_RASTER)
-        target_band = target_raster.GetRasterBand(1)
-        target_matrix = target_band.ReadAsArray()
-        target_band = None
-        target_raster = None
-        # we expect a negative result even though we put in a positive because
-        # we know signed bytes will convert
-        self.assertEqual(target_matrix[0, 0], -1)
-
-    def test_new_raster_from_base_nodata_not_set(self):
-        """PGP.geoprocessing: test new raster with nodata not set."""
-        import pygeoprocessing
-
-        driver = gdal.GetDriverByName('GTiff')
-        base_path = os.path.join(self.workspace_dir, 'base.tif')
-        new_raster = driver.Create(base_path, 128, 128, 1, gdal.GDT_Int32)
-        new_raster = None
-
-        target_path = os.path.join(self.workspace_dir, 'target.tif')
-        # 255 should convert to -1 with signed bytes
-        pygeoprocessing.new_raster_from_base(
-            base_path, target_path, gdal.GDT_Byte, [None],
-            fill_value_list=[None],
-            gtiff_creation_options=[
-                'PIXELTYPE=SIGNEDBYTE',
-                ])
-
-        raster_properties = pygeoprocessing.get_raster_info(target_path)
-        self.assertEqual(raster_properties['nodata'], [None])
-
-    def test_create_raster_from_vector_extents(self):
-        """PGP.geoprocessing: test creation of raster from vector extents."""
-        import pygeoprocessing
-        import pygeoprocessing.testing
-        from pygeoprocessing.testing import sampledata
-
-        reference = sampledata.SRS_COLOMBIA
-        point_a = shapely.geometry.Point(
-            reference.origin[0], reference.origin[1])
-        mean_pixel_size = 30
-        n_pixels_x = 9
-        n_pixels_y = 19
-        point_b = shapely.geometry.Point(
-            reference.origin[0] +
-            reference.pixel_size(mean_pixel_size)[0] * n_pixels_x,
-            reference.origin[1] +
-            reference.pixel_size(mean_pixel_size)[1] * n_pixels_y)
-        source_vector_path = os.path.join(self.workspace_dir, 'sample_vector')
-        pygeoprocessing.testing.create_vector_on_disk(
-            [point_a, point_b], reference.projection, fields={'value': 'int'},
-            attributes=[{'value': 0}, {'value': 1}], vector_format='GeoJSON',
-            filename=source_vector_path)
-        target_raster_path = os.path.join(
-            self.workspace_dir, 'target_raster.tif')
-        target_pixel_size = [mean_pixel_size, -mean_pixel_size]
-        target_nodata = -1
-        target_pixel_type = gdal.GDT_Int16
-        pygeoprocessing.create_raster_from_vector_extents(
-            source_vector_path, target_raster_path, target_pixel_size,
-            target_pixel_type, target_nodata)
-
-        raster_properties = pygeoprocessing.get_raster_info(
-            target_raster_path)
-        self.assertEqual(raster_properties['raster_size'][0], n_pixels_x)
-        self.assertEqual(raster_properties['raster_size'][1], n_pixels_y)
-
-    def test_create_raster_from_vector_extents_invalid_pixeltype(self):
-        """PGP.geoprocessing: raster from vector with bad datatype."""
-        import pygeoprocessing
-        import pygeoprocessing.testing
-        from pygeoprocessing.testing import sampledata
-
-        reference = sampledata.SRS_COLOMBIA
-        point_a = shapely.geometry.Point(
-            reference.origin[0], reference.origin[1])
-        mean_pixel_size = 30
-        n_pixels_x = 9
-        n_pixels_y = 19
-        point_b = shapely.geometry.Point(
-            reference.origin[0] +
-            reference.pixel_size(mean_pixel_size)[0] * n_pixels_x,
-            reference.origin[1] +
-            reference.pixel_size(mean_pixel_size)[1] * n_pixels_y)
-        source_vector_path = os.path.join(self.workspace_dir, 'sample_vector')
-        pygeoprocessing.testing.create_vector_on_disk(
-            [point_a, point_b], reference.projection, fields={'value': 'int'},
-            attributes=[{'value': 0}, {'value': 1}], vector_format='GeoJSON',
-            filename=source_vector_path)
-        target_raster_path = os.path.join(
-            self.workspace_dir, 'target_raster.tif')
-        target_pixel_size = [mean_pixel_size, -mean_pixel_size]
-        target_nodata = -1
-        target_pixel_type = gdal.GDT_Int16
-        with self.assertRaises(ValueError) as cm:
-            pygeoprocessing.create_raster_from_vector_extents(
-                source_vector_path, target_raster_path, target_pixel_size,
-                target_nodata, target_pixel_type)
-            expected_message = (
-                'Invalid target type, should be a gdal.GDT_* type')
-            actual_message = str(cm.exception)
-            self.assertTrue(
-                expected_message in actual_message, actual_message)
-
-    def test_create_raster_from_vector_extents_odd_pixel_shapes(self):
-        """PGP.geoprocessing: create raster vector ext. w/ odd pixel size."""
-        import pygeoprocessing
-        import pygeoprocessing.testing
-        from pygeoprocessing.testing import sampledata
-
-        reference = sampledata.SRS_COLOMBIA
-        point_a = shapely.geometry.Point(
-            reference.origin[0], reference.origin[1])
-        pixel_x_size = -10
-        pixel_y_size = 20
-        n_pixels_x = 9
-        n_pixels_y = 19
-        point_b = shapely.geometry.Point(
-            reference.origin[0] +
-            pixel_x_size * n_pixels_x,
-            reference.origin[1] +
-            pixel_y_size * n_pixels_y)
-        source_vector_path = os.path.join(self.workspace_dir, 'sample_vector')
-        pygeoprocessing.testing.create_vector_on_disk(
-            [point_a, point_b], reference.projection, fields={'value': 'int'},
-            attributes=[{'value': 0}, {'value': 1}], vector_format='GeoJSON',
-            filename=source_vector_path)
-        target_raster_path = os.path.join(
-            self.workspace_dir, 'target_raster.tif')
-        target_pixel_size = [pixel_x_size, pixel_y_size]
-        target_nodata = -1
-        target_pixel_type = gdal.GDT_Int16
-        pygeoprocessing.create_raster_from_vector_extents(
-            source_vector_path, target_raster_path, target_pixel_size,
-            target_pixel_type, target_nodata)
-
-        raster_properties = pygeoprocessing.get_raster_info(
-            target_raster_path)
-        self.assertEqual(raster_properties['raster_size'][0], n_pixels_x)
-        self.assertEqual(raster_properties['raster_size'][1], n_pixels_y)
-
-    def test_create_raster_from_vector_extents_linestring_no_width(self):
-        """PGP.geoprocessing: create raster from v. ext with no geom width."""
-        import pygeoprocessing
-        from pygeoprocessing.testing import sampledata
-
-        reference = sampledata.SRS_COLOMBIA
-        point_a = shapely.geometry.LineString(
-            [(reference.origin[0], reference.origin[1]),
-             (reference.origin[0], reference.origin[1] + 100)])
-        pixel_x_size = -10
-        pixel_y_size = 20
-        n_pixels_x = 1
-        n_pixels_y = 5
-        source_vector_path = os.path.join(self.workspace_dir, 'sample_vector')
-        pygeoprocessing.testing.create_vector_on_disk(
-            [point_a], reference.projection, fields={'value': 'int'},
-            attributes=[{'value': 0}], vector_format='GeoJSON',
-            filename=source_vector_path)
-        target_raster_path = os.path.join(
-            self.workspace_dir, 'target_raster.tif')
-        target_pixel_size = [pixel_x_size, pixel_y_size]
-        target_nodata = -1
-        target_pixel_type = gdal.GDT_Int16
-        pygeoprocessing.create_raster_from_vector_extents(
-            source_vector_path, target_raster_path, target_pixel_size,
-            target_pixel_type, target_nodata)
-
-        raster_properties = pygeoprocessing.get_raster_info(
-            target_raster_path)
-        self.assertEqual(raster_properties['raster_size'][0], n_pixels_x)
-        self.assertEqual(raster_properties['raster_size'][1], n_pixels_y)
-
-    def test_create_raster_from_vector_extents_linestring_no_height(self):
-        """PGP.geoprocessing: create raster from v. ext with no geom height."""
-        import pygeoprocessing
-        from pygeoprocessing.testing import sampledata
-
-        reference = sampledata.SRS_COLOMBIA
-        point_a = shapely.geometry.LineString(
-            [(reference.origin[0], reference.origin[1]),
-             (reference.origin[0] + 100, reference.origin[1])])
-        pixel_x_size = -10
-        pixel_y_size = 20
-        n_pixels_x = 10
-        n_pixels_y = 1
-        source_vector_path = os.path.join(self.workspace_dir, 'sample_vector')
-        pygeoprocessing.testing.create_vector_on_disk(
-            [point_a], reference.projection, fields={'value': 'int'},
-            attributes=[{'value': 0}], vector_format='GeoJSON',
-            filename=source_vector_path)
-        target_raster_path = os.path.join(
-            self.workspace_dir, 'target_raster.tif')
-        target_pixel_size = [pixel_x_size, pixel_y_size]
-        target_nodata = -1
-        target_pixel_type = gdal.GDT_Int16
-        pygeoprocessing.create_raster_from_vector_extents(
-            source_vector_path, target_raster_path, target_pixel_size,
-            target_pixel_type, target_nodata)
-
-        raster_properties = pygeoprocessing.get_raster_info(
-            target_raster_path)
-        self.assertEqual(raster_properties['raster_size'][0], n_pixels_x)
-        self.assertEqual(raster_properties['raster_size'][1], n_pixels_y)
-
-    def test_create_raster_from_vector_extents_bad_geometry(self):
-        """PGP.geoprocessing: create raster from v. ext. with bad geometry."""
-        import pygeoprocessing
-        import pygeoprocessing.testing
-        from pygeoprocessing.testing import sampledata
-
-        reference = sampledata.SRS_COLOMBIA
-        vector_driver = ogr.GetDriverByName('GeoJSON')
-        source_vector_path = os.path.join(self.workspace_dir, 'vector.json')
-        source_vector = vector_driver.CreateDataSource(source_vector_path)
-        srs = osr.SpatialReference(reference.projection)
-        source_layer = source_vector.CreateLayer('vector', srs=srs)
-
-        layer_defn = source_layer.GetLayerDefn()
-
-        point_a = shapely.geometry.Point(
-            reference.origin[0], reference.origin[1])
-        mean_pixel_size = 30
-        n_pixels_x = 9
-        n_pixels_y = 19
-        point_b = shapely.geometry.Point(
-            reference.origin[0] +
-            reference.pixel_size(mean_pixel_size)[0] * n_pixels_x,
-            reference.origin[1] +
-            reference.pixel_size(mean_pixel_size)[1] * n_pixels_y)
-
-        for point in [point_a, point_b]:
-            feature = ogr.Feature(layer_defn)
-            feature_geometry = ogr.CreateGeometryFromWkb(point.wkb)
-            feature.SetGeometry(feature_geometry)
-            source_layer.CreateFeature(feature)
-        null_feature = ogr.Feature(layer_defn)
-        source_layer.CreateFeature(null_feature)
-        source_layer.SyncToDisk()
-        source_layer = None
-        ogr.DataSource.__swig_destroy__(source_vector)
-        source_vector = None
-
-        target_raster_path = os.path.join(
-            self.workspace_dir, 'target_raster.tif')
-        target_pixel_size = [mean_pixel_size, -mean_pixel_size]
-        target_nodata = -1
-        target_pixel_type = gdal.GDT_Int16
-        pygeoprocessing.create_raster_from_vector_extents(
-            source_vector_path, target_raster_path, target_pixel_size,
-            target_pixel_type, target_nodata, fill_value=0)
-
-        raster_properties = pygeoprocessing.get_raster_info(
-            target_raster_path)
-        self.assertEqual(raster_properties['raster_size'][0], n_pixels_x)
-        self.assertEqual(raster_properties['raster_size'][1], n_pixels_y)
-        expected_result = numpy.zeros((19, 9))
-        raster = gdal.OpenEx(target_raster_path, gdal.OF_RASTER)
-        band = raster.GetRasterBand(1)
-        result = band.ReadAsArray()
-        band = None
-        raster = None
-        numpy.testing.assert_array_equal(expected_result, result)
-
-    def test_transform_box(self):
-        """PGP.geoprocessing: test geotransforming lat/lng box to UTM10N."""
-        import pygeoprocessing
-
-        # Willamette valley in lat/lng
-        bounding_box = [-123.587984, 44.415778, -123.397976, 44.725814]
-        base_ref = osr.SpatialReference()
-        base_ref.ImportFromEPSG(4326)  # WGS84 EPSG
-
-        target_ref = osr.SpatialReference()
-        target_ref.ImportFromEPSG(26910)  # UTM10N EPSG
-
-        result = pygeoprocessing.transform_bounding_box(
-            bounding_box, base_ref.ExportToWkt(), target_ref.ExportToWkt())
-        # I have confidence this function works by taking the result and
-        # plotting it in a GIS polygon, so the expected result below is
-        # regression data
-        expected_result = [
-            453189.3366727062, 4918131.085894576,
-            468484.1637522648, 4952660.678869661]
-        self.assertIs(
-            numpy.testing.assert_allclose(
-                result, expected_result), None)
-
-    def test_iterblocks(self):
-        """PGP.geoprocessing: test iterblocks."""
-        import pygeoprocessing
-        import pygeoprocessing.testing
-        from pygeoprocessing.testing import sampledata
-
-        reference = sampledata.SRS_COLOMBIA
-        n_pixels = 100
-        pixel_matrix = numpy.ones((n_pixels, n_pixels), numpy.float32)
-        test_value = 0.5
-        pixel_matrix[:] = test_value
-        nodata_target = None
-        raster_path = os.path.join(self.workspace_dir, 'raster.tif')
-        pygeoprocessing.testing.create_raster_on_disk(
-            [pixel_matrix], reference.origin, reference.projection,
-            nodata_target, reference.pixel_size(30), filename=raster_path,
-            dataset_opts=[
-                'TILED=YES',
-                'BLOCKXSIZE=64',
-                'BLOCKYSIZE=64'])
-
-        total = 0
-        for _, block in pygeoprocessing.iterblocks(
-                (raster_path, 1), largest_block=0):
-            total += numpy.sum(block)
-        self.assertEqual(total, test_value * n_pixels**2)
-
-    def test_iterblocks_bad_raster_band(self):
-        """PGP.geoprocessing: test iterblocks."""
-        import pygeoprocessing
-        import pygeoprocessing.testing
-        from pygeoprocessing.testing import sampledata
-
-        reference = sampledata.SRS_COLOMBIA
-        n_pixels = 100
-        pixel_matrix = numpy.ones((n_pixels, n_pixels), numpy.float32)
-        test_value = 0.5
-        pixel_matrix[:] = test_value
-        nodata_target = None
-        raster_path = os.path.join(self.workspace_dir, 'raster.tif')
-        pygeoprocessing.testing.create_raster_on_disk(
-            [pixel_matrix], reference.origin, reference.projection,
-            nodata_target, reference.pixel_size(30), filename=raster_path,
-            dataset_opts=[
-                'TILED=YES',
-                'BLOCKXSIZE=64',
-                'BLOCKYSIZE=64'])
-
-        total = 0
-        with self.assertRaises(ValueError) as cm:
-            for _, block in pygeoprocessing.iterblocks(
-                    raster_path, largest_block=0):
-                total += numpy.sum(block)
-        expected_message = (
-            "`raster_path_band` not formatted as expected.")
-        actual_message = str(cm.exception)
-        self.assertTrue(expected_message in actual_message)
-
-    def test_iterblocks_unsigned_byte(self):
-        """PGP.geoprocessing: test iterblocks with unsigned byte."""
-        import pygeoprocessing
-        import pygeoprocessing.testing
-        from pygeoprocessing.testing import sampledata
-
-        reference = sampledata.SRS_COLOMBIA
-        n_pixels = 100
-        pixel_matrix = numpy.empty((n_pixels, n_pixels), numpy.uint8)
-        test_value = 255
-        pixel_matrix[:] = test_value
-        nodata_target = None
-        raster_path = os.path.join(self.workspace_dir, 'raster.tif')
-        pygeoprocessing.testing.create_raster_on_disk(
-            [pixel_matrix], reference.origin, reference.projection,
-            nodata_target, reference.pixel_size(30), filename=raster_path,
-            dataset_opts=[
-                'TILED=YES',
-                'BLOCKXSIZE=64',
-                'BLOCKYSIZE=64'])
-
-        total = 0
-        for _, block in pygeoprocessing.iterblocks(
-                (raster_path, 1), largest_block=0):
-            total += numpy.sum(block)
-        self.assertEqual(total, test_value * n_pixels**2)
-
-    def test_convolve_2d_single_thread(self):
-        """PGP.geoprocessing: test convolve 2d (single thread)."""
-        import pygeoprocessing
-        import pygeoprocessing.testing
-        from pygeoprocessing.testing import sampledata
-
-        reference = sampledata.SRS_COLOMBIA
-        n_pixels = 100
-        signal_array = numpy.ones((n_pixels, n_pixels), numpy.float32)
-        test_value = 0.5
-        signal_array[:] = test_value
-        nodata_target = -1
-        signal_path = os.path.join(self.workspace_dir, 'signal.tif')
-        pygeoprocessing.testing.create_raster_on_disk(
-            [signal_array], reference.origin, reference.projection,
-            nodata_target, reference.pixel_size(30), filename=signal_path)
-        kernel_path = os.path.join(self.workspace_dir, 'kernel.tif')
-        kernel_array = numpy.ones((3, 3), numpy.float32)
-        pygeoprocessing.testing.create_raster_on_disk(
-            [kernel_array], reference.origin, reference.projection,
-            None, reference.pixel_size(30), filename=kernel_path)
-        target_path = os.path.join(self.workspace_dir, 'target.tif')
-        pygeoprocessing.convolve_2d(
-            (signal_path, 1), (kernel_path, 1), target_path,
-            n_threads=1, ignore_nodata=False)
-        target_raster = gdal.OpenEx(target_path, gdal.OF_RASTER)
-        target_band = target_raster.GetRasterBand(1)
-        target_array = target_band.ReadAsArray()
-        target_band = None
-        target_raster = None
-
-        # calculate expected result by adding up all squares, subtracting off
-        # the sides and realizing diagonals got subtracted twice
-        expected_result = test_value * (
-            n_pixels ** 2 * 9 - n_pixels * 4 * 3 + 4)
-        self.assertEqual(numpy.sum(target_array), expected_result)
-
-    def test_convolve_2d_multiprocess(self):
-        """PGP.geoprocessing: test convolve 2d (multiprocess)."""
-        import pygeoprocessing
-        import pygeoprocessing.testing
-        from pygeoprocessing.testing import sampledata
-
-        reference = sampledata.SRS_COLOMBIA
-        n_pixels = 100
-        signal_array = numpy.ones((n_pixels, n_pixels), numpy.float32)
-        test_value = 0.5
-        signal_array[:] = test_value
-        nodata_target = -1
-        signal_path = os.path.join(self.workspace_dir, 'signal.tif')
-        pygeoprocessing.testing.create_raster_on_disk(
-            [signal_array], reference.origin, reference.projection,
-            nodata_target, reference.pixel_size(30), filename=signal_path)
-        kernel_path = os.path.join(self.workspace_dir, 'kernel.tif')
-        kernel_array = numpy.ones((3, 3), numpy.float32)
-        pygeoprocessing.testing.create_raster_on_disk(
-            [kernel_array], reference.origin, reference.projection,
-            nodata_target, reference.pixel_size(30), filename=kernel_path)
-        target_path = os.path.join(self.workspace_dir, 'target.tif')
-        pygeoprocessing.convolve_2d(
-            (signal_path, 1), (kernel_path, 1), target_path,
-            n_threads=3)
-        target_raster = gdal.OpenEx(target_path, gdal.OF_RASTER)
-        target_band = target_raster.GetRasterBand(1)
-        target_array = target_band.ReadAsArray()
-        target_band = None
-        target_raster = None
-
-        # calculate expected result by adding up all squares, subtracting off
-        # the sides and realizing diagonals got subtracted twice
-        expected_result = test_value * (
-            n_pixels ** 2 * 9 - n_pixels * 4 * 3 + 4)
-        self.assertEqual(numpy.sum(target_array), expected_result)
-
-    def test_convolve_2d_normalize_ignore_nodata(self):
-        """PGP.geoprocessing: test convolve 2d w/ normalize and ignore."""
-        import pygeoprocessing
-        import pygeoprocessing.testing
-        from pygeoprocessing.testing import sampledata
-
-        reference = sampledata.SRS_COLOMBIA
-        n_pixels = 100
-        signal_array = numpy.ones((n_pixels, n_pixels), numpy.float32)
-        test_value = 0.5
-        signal_array[:] = test_value
-        nodata_target = -1
-        signal_path = os.path.join(self.workspace_dir, 'signal.tif')
-        pygeoprocessing.testing.create_raster_on_disk(
-            [signal_array], reference.origin, reference.projection,
-            nodata_target, reference.pixel_size(30), filename=signal_path)
-        kernel_path = os.path.join(self.workspace_dir, 'kernel.tif')
-        kernel_array = numpy.ones((3, 3), numpy.float32)
-        pygeoprocessing.testing.create_raster_on_disk(
-            [kernel_array], reference.origin, reference.projection,
-            nodata_target, reference.pixel_size(30), filename=kernel_path)
-        target_path = os.path.join(self.workspace_dir, 'target.tif')
-        pygeoprocessing.convolve_2d(
-            (signal_path, 1), (kernel_path, 1), target_path,
-            mask_nodata=False, ignore_nodata=True, normalize_kernel=True)
-        target_raster = gdal.OpenEx(target_path, gdal.OF_RASTER)
-        target_band = target_raster.GetRasterBand(1)
-        target_array = target_band.ReadAsArray()
-        target_band = None
-        target_raster = None
-        expected_result = test_value * n_pixels ** 2
-        self.assertEqual(numpy.sum(target_array), expected_result)
-
-    def test_convolve_2d_ignore_nodata(self):
-        """PGP.geoprocessing: test convolve 2d w/ normalize and ignore."""
-        import pygeoprocessing
-        import pygeoprocessing.testing
-        from pygeoprocessing.testing import sampledata
-
-        reference = sampledata.SRS_COLOMBIA
-        n_pixels = 3
-        signal_array = numpy.ones((n_pixels, n_pixels), numpy.float32)
-        test_value = 0.5
-        signal_array[:] = test_value
-        nodata_target = -1
-        signal_path = os.path.join(self.workspace_dir, 'signal.tif')
-        pygeoprocessing.testing.create_raster_on_disk(
-            [signal_array], reference.origin, reference.projection,
-            nodata_target, reference.pixel_size(30), filename=signal_path)
-        kernel_path = os.path.join(self.workspace_dir, 'kernel.tif')
-        kernel_array = numpy.ones((3, 3), numpy.float32)
-        pygeoprocessing.testing.create_raster_on_disk(
-            [kernel_array], reference.origin, reference.projection,
-            nodata_target, reference.pixel_size(30), filename=kernel_path)
-        target_path = os.path.join(self.workspace_dir, 'target.tif')
-        pygeoprocessing.convolve_2d(
-            (signal_path, 1), (kernel_path, 1), target_path,
-            ignore_nodata=True)
-        target_raster = gdal.OpenEx(target_path, gdal.OF_RASTER)
-        target_band = target_raster.GetRasterBand(1)
-        target_array = target_band.ReadAsArray()
-        target_band = None
-        target_raster = None
-
-        # calculate by working on some graph paper
-        expected_result = 9*9*.5
-        self.assertEqual(numpy.sum(target_array), expected_result)
-
-    def test_convolve_2d_normalize(self):
-        """PGP.geoprocessing: test convolve 2d w/ normalize."""
-        import pygeoprocessing
-        import pygeoprocessing.testing
-        from pygeoprocessing.testing import sampledata
-
-        reference = sampledata.SRS_COLOMBIA
-        n_pixels = 3
-        signal_array = numpy.ones((n_pixels, n_pixels), numpy.float32)
-        test_value = 0.5
-        signal_array[:] = test_value
-        nodata_target = -1
-        signal_path = os.path.join(self.workspace_dir, 'signal.tif')
-        pygeoprocessing.testing.create_raster_on_disk(
-            [signal_array], reference.origin, reference.projection,
-            nodata_target, reference.pixel_size(30), filename=signal_path)
-        kernel_path = os.path.join(self.workspace_dir, 'kernel.tif')
-        kernel_array = numpy.ones((3, 3), numpy.float32)
-        pygeoprocessing.testing.create_raster_on_disk(
-            [kernel_array], reference.origin, reference.projection,
-            nodata_target, reference.pixel_size(30), filename=kernel_path)
-        target_path = os.path.join(self.workspace_dir, 'target.tif')
-        pygeoprocessing.convolve_2d(
-            (signal_path, 1), (kernel_path, 1), target_path,
-            normalize_kernel=True)
-        target_raster = gdal.OpenEx(target_path, gdal.OF_RASTER)
-        target_band = target_raster.GetRasterBand(1)
-        target_array = target_band.ReadAsArray()
-        target_band = None
-        target_raster = None
-
-        # I calculated this by manually doing a grid on graph paper
-        expected_result = .5 + 4 * 5./9.
-        self.assertAlmostEqual(numpy.sum(target_array), expected_result)
-
-    def test_convolve_2d_missing_nodata(self):
-        """PGP.geoprocessing: test convolve2d if target type but no nodata."""
-        import pygeoprocessing
-        import pygeoprocessing.testing
-        from pygeoprocessing.testing import sampledata
-
-        reference = sampledata.SRS_COLOMBIA
-        n_pixels = 100
-        signal_array = numpy.ones((n_pixels, n_pixels), numpy.float32)
-        test_value = 0.5
-        signal_array[:] = test_value
-        nodata_target = -1
-        signal_path = os.path.join(self.workspace_dir, 'signal.tif')
-        pygeoprocessing.testing.create_raster_on_disk(
-            [signal_array], reference.origin, reference.projection,
-            nodata_target, reference.pixel_size(30), filename=signal_path)
-        kernel_path = os.path.join(self.workspace_dir, 'kernel.tif')
-        kernel_array = numpy.ones((3, 3), numpy.float32)
-        pygeoprocessing.testing.create_raster_on_disk(
-            [kernel_array], reference.origin, reference.projection,
-            nodata_target, reference.pixel_size(30), filename=kernel_path)
-        target_path = os.path.join(self.workspace_dir, 'target.tif')
-        with self.assertRaises(ValueError) as cm:
-            pygeoprocessing.convolve_2d(
-                (signal_path, 1), (kernel_path, 1), target_path,
-                target_datatype=gdal.GDT_Int32)
-        expected_message = (
-            "`target_datatype` is set, but `target_nodata` is None. ")
-        actual_message = str(cm.exception)
-        self.assertTrue(expected_message in actual_message)
-
-
-    def test_convolve_2d_reverse(self):
-        """PGP.geoprocessing: test convolve 2d reversed."""
-        import pygeoprocessing
-        import pygeoprocessing.testing
-        from pygeoprocessing.testing import sampledata
-
-        reference = sampledata.SRS_COLOMBIA
-        n_pixels = 3
-        signal_array = numpy.ones((n_pixels, n_pixels), numpy.float32)
-        test_value = 0.5
-        signal_array[:] = test_value
-        nodata_target = -1
-        signal_path = os.path.join(self.workspace_dir, 'signal.tif')
-        pygeoprocessing.testing.create_raster_on_disk(
-            [signal_array], reference.origin, reference.projection,
-            nodata_target, reference.pixel_size(30), filename=signal_path)
-        kernel_path = os.path.join(self.workspace_dir, 'kernel.tif')
-        kernel_array = numpy.ones((100, 100), numpy.float32)
-        pygeoprocessing.testing.create_raster_on_disk(
-            [kernel_array], reference.origin, reference.projection,
-            nodata_target, reference.pixel_size(30), filename=kernel_path)
-        target_path = os.path.join(self.workspace_dir, 'target.tif')
-        pygeoprocessing.convolve_2d(
-            (signal_path, 1), (kernel_path, 1), target_path)
-        target_raster = gdal.OpenEx(target_path, gdal.OF_RASTER)
-        target_band = target_raster.GetRasterBand(1)
-        target_array = target_band.ReadAsArray()
-        target_band = None
-        target_raster = None
-
-        # calculate expected result by adding up all squares, subtracting off
-        # the sides and realizing diagonals got subtracted twice
-        expected_result = test_value * (n_pixels ** 4)
-        self.assertEqual(numpy.sum(target_array), expected_result)
-
-    def test_convolve_2d_large(self):
-        """PGP.geoprocessing: test convolve 2d with large kernel & signal."""
-        import pygeoprocessing
-        import pygeoprocessing.testing
-        from pygeoprocessing.testing import sampledata
-
-        reference = sampledata.SRS_COLOMBIA
-        n_pixels = 100
-        n_kernel_pixels = 1750
-        signal_array = numpy.ones((n_pixels, n_pixels), numpy.float32)
-        test_value = 0.5
-        signal_array[:] = test_value
-        nodata_target = -1
-        signal_path = os.path.join(self.workspace_dir, 'signal.tif')
-        pygeoprocessing.testing.create_raster_on_disk(
-            [signal_array], reference.origin, reference.projection,
-            nodata_target, reference.pixel_size(30), filename=signal_path)
-        kernel_path = os.path.join(self.workspace_dir, 'kernel.tif')
-        kernel_array = numpy.zeros(
-            (n_kernel_pixels, n_kernel_pixels), numpy.float32)
-        kernel_array[int(n_kernel_pixels/2),int(n_kernel_pixels/2)] = 1
-        pygeoprocessing.testing.create_raster_on_disk(
-            [kernel_array], reference.origin, reference.projection,
-            nodata_target, reference.pixel_size(30), filename=kernel_path)
-        target_path = os.path.join(self.workspace_dir, 'target.tif')
-        pygeoprocessing.convolve_2d(
-            (signal_path, 1), (kernel_path, 1), target_path)
-        target_raster = gdal.OpenEx(target_path, gdal.OF_RASTER)
-        target_band = target_raster.GetRasterBand(1)
-        target_array = target_band.ReadAsArray()
-        target_band = None
-        target_raster = None
-
-        # calculate expected result by adding up all squares, subtracting off
-        # the sides and realizing diagonals got subtracted twice
-        expected_result = test_value * (n_pixels ** 2)
-        self.assertEqual(numpy.sum(target_array), expected_result)
-
-    def test_calculate_slope(self):
-        """PGP.geoprocessing: test calculate slope."""
-        import pygeoprocessing
-
-        n_pixels = 9
-        dem_array = numpy.ones((n_pixels, n_pixels), numpy.float32)
-        dem_array[:] = numpy.arange((n_pixels))
-        nodata_value = -1
-        # make a nodata hole in the middle to test boundary cases
-        dem_array[int(n_pixels/2), int(n_pixels/2)] = nodata_value
-        dem_path = os.path.join(self.workspace_dir, 'dem.tif')
-        target_slope_path = os.path.join(self.workspace_dir, 'slope.tif')
-        driver = gdal.GetDriverByName('GTiff')
-        wgs84_ref = osr.SpatialReference()
-        wgs84_ref.ImportFromEPSG(4326)  # WGS84 EPSG
-        dem_raster = driver.Create(
-            dem_path, dem_array.shape[1], dem_array.shape[0],
-            2, gdal.GDT_Int32)
-        dem_raster_geotransform = [0.1, 1., 0., 0., 0., -1.]
-        dem_raster.SetGeoTransform(dem_raster_geotransform)
-        dem_raster.SetProjection(wgs84_ref.ExportToWkt())
-        dem_band = dem_raster.GetRasterBand(1)
-        dem_band.SetNoDataValue(nodata_value)
-        dem_band.WriteArray(dem_array)
-        dem_band.FlushCache()
-        dem_band = None
-        dem_raster = None
-
-        pygeoprocessing.calculate_slope((dem_path, 1), target_slope_path)
-        slope_raster = gdal.OpenEx(target_slope_path, gdal.OF_RASTER)
-        slope_band = slope_raster.GetRasterBand(1)
-        target_nodata = slope_band.GetNoDataValue()
-        count = 0
-        expected_slope = 100.0
-        for _, band_data in pygeoprocessing.iterblocks(
-                (target_slope_path, 1)):
-            block = band_data.astype(numpy.float32)
-            bad_mask = (
-                ~numpy.isclose(block, target_nodata) &
-                (block != expected_slope))
-            if numpy.any(bad_mask):
-                self.fail(
-                    "Unexpected value in slope raster: %s" % block[bad_mask])
-            count += numpy.count_nonzero(block == expected_slope)
-        # all slopes should be 1 except center pixel
-        self.assertEqual(count, n_pixels**2 - 1)
-
-    def test_calculate_slope_undefined_nodata(self):
-        """PGP.geoprocessing: test calculate slope with no nodata."""
-        import pygeoprocessing
-
-        n_pixels = 9
-        dem_array = numpy.ones((n_pixels, n_pixels), numpy.float32)
-        dem_path = os.path.join(self.workspace_dir, 'dem.tif')
-        target_slope_path = os.path.join(self.workspace_dir, 'slope.tif')
-        driver = gdal.GetDriverByName('GTiff')
-        wgs84_ref = osr.SpatialReference()
-        wgs84_ref.ImportFromEPSG(4326)  # WGS84 EPSG
-        dem_raster = driver.Create(
-            dem_path, dem_array.shape[1], dem_array.shape[0],
-            1, gdal.GDT_Int32)
-        dem_raster_geotransform = [0.1, 1., 0., 0., 0., -1.]
-        dem_raster.SetGeoTransform(dem_raster_geotransform)
-        dem_raster.SetProjection(wgs84_ref.ExportToWkt())
-        dem_band = dem_raster.GetRasterBand(1)
-        dem_band.WriteArray(dem_array)
-        dem_band.FlushCache()
-        dem_band = None
-        dem_raster = None
-
-        pygeoprocessing.calculate_slope((dem_path, 1), target_slope_path)
-        slope_raster = gdal.OpenEx(target_slope_path, gdal.OF_RASTER)
-        slope_band = slope_raster.GetRasterBand(1)
-        actual_slope = slope_band.ReadAsArray()
-        slope_band = None
-        slope_raster = None
-        expected_slope = numpy.zeros((n_pixels, n_pixels), numpy.float32)
-        numpy.testing.assert_almost_equal(expected_slope, actual_slope)
-
-    def test_rasterize(self):
-        """PGP.geoprocessing: test rasterize."""
-        import pygeoprocessing
-        import pygeoprocessing.testing
-        from pygeoprocessing.testing import sampledata
-
-        reference = sampledata.SRS_COLOMBIA
-        n_pixels = 3
-        target_raster_array = numpy.ones((n_pixels, n_pixels), numpy.float32)
-        test_value = 0.5
-        target_raster_array[:] = test_value
-        nodata_target = -1
-        target_raster_path = os.path.join(
-            self.workspace_dir, 'target_raster.tif')
-        pygeoprocessing.testing.create_raster_on_disk(
-            [target_raster_array], reference.origin, reference.projection,
-            nodata_target, reference.pixel_size(30), filename=target_raster_path)
-
-        reference = sampledata.SRS_COLOMBIA
-        pixel_size = 30.0
-        polygon = shapely.geometry.Polygon([
-            (reference.origin[0], reference.origin[1]),
-            (reference.origin[0], -pixel_size * n_pixels+reference.origin[1]),
-            (reference.origin[0]+pixel_size * n_pixels,
-             -pixel_size * n_pixels+reference.origin[1]),
-            (reference.origin[0]+pixel_size * n_pixels, reference.origin[1]),
-            (reference.origin[0], reference.origin[1])])
-        base_vector_path = os.path.join(
-            self.workspace_dir, 'base_vector.json')
-        pygeoprocessing.testing.create_vector_on_disk(
-            [polygon], reference.projection,
-            fields={'id': 'int'}, attributes=[{'id': 5}],
-            vector_format='GeoJSON', filename=base_vector_path)
-
-        pygeoprocessing.rasterize(
-            base_vector_path, target_raster_path, [test_value], None,
-            layer_id=0)
-
-        target_raster = gdal.OpenEx(target_raster_path, gdal.OF_RASTER)
-        target_band = target_raster.GetRasterBand(1)
-        result = target_band.ReadAsArray()
-        target_band = None
-        target_raster = None
-        self.assertTrue((result == test_value).all())
-
-        pygeoprocessing.rasterize(
-            base_vector_path, target_raster_path, None,
-            ["ATTRIBUTE=id"], layer_id=0)
-        target_raster = gdal.OpenEx(target_raster_path, gdal.OF_RASTER)
-        target_band = target_raster.GetRasterBand(1)
-        result = target_band.ReadAsArray()
-        target_band = None
-        target_raster = None
-        self.assertTrue((result == 5).all())
-
-    def test_rasterize_error(self):
-        """PGP.geoprocessing: test rasterize when error encountered."""
-        import pygeoprocessing
-        from pygeoprocessing.testing import sampledata
-
-        reference = sampledata.SRS_COLOMBIA
-        n_pixels = 3
-        target_raster_array = numpy.ones((n_pixels, n_pixels), numpy.float32)
-        test_value = 0.5
-        target_raster_array[:] = test_value
-        nodata_target = -1
-        target_raster_path = os.path.join(
-            self.workspace_dir, 'target_raster.tif')
-        pygeoprocessing.testing.create_raster_on_disk(
-            [target_raster_array], reference.origin, reference.projection,
-            nodata_target, reference.pixel_size(30), filename=target_raster_path)
-
-        reference = sampledata.SRS_COLOMBIA
-        pixel_size = 30.0
-        polygon = shapely.geometry.Polygon([
-            (reference.origin[0], reference.origin[1]),
-            (reference.origin[0], -pixel_size * n_pixels+reference.origin[1]),
-            (reference.origin[0]+pixel_size * n_pixels,
-             -pixel_size * n_pixels+reference.origin[1]),
-            (reference.origin[0]+pixel_size * n_pixels, reference.origin[1]),
-            (reference.origin[0], reference.origin[1])])
-        base_vector_path = os.path.join(
-            self.workspace_dir, 'base_vector.json')
-
-        pygeoprocessing.testing.create_vector_on_disk(
-            [polygon], reference.projection,
-            fields={'id': 'int'}, attributes=[{'id': 5}],
-            vector_format='GeoJSON', filename=base_vector_path)
-
-        with self.assertRaises(RuntimeError) as cm:
-            # Patching the function that makes a logger callback so that
-            # it will raise an exception (ZeroDivisionError in this case,
-            # but any exception should do).
-            with mock.patch(
-                    'pygeoprocessing.geoprocessing._make_logger_callback',
-                    return_value=lambda x, y, z: 1/0.):
-                pygeoprocessing.rasterize(
-                    base_vector_path, target_raster_path, [test_value], None,
-                    layer_id=0)
-
-        self.assertTrue('nonzero exit code' in str(cm.exception))
-
-    def test_rasterize_missing_file(self):
-        """PGP.geoprocessing: test rasterize with no target raster."""
-        import pygeoprocessing
-        import pygeoprocessing.testing
-        from pygeoprocessing.testing import sampledata
-
-        reference = sampledata.SRS_COLOMBIA
-        n_pixels = 3
-        target_raster_array = numpy.ones((n_pixels, n_pixels), numpy.float32)
-        test_value = 0.5
-        target_raster_array[:] = test_value
-        nodata_target = -1
-        target_raster_path = os.path.join(
-            self.workspace_dir, 'target_raster.tif')
-
-        # intentionally not making the raster on disk
-        reference = sampledata.SRS_COLOMBIA
-        pixel_size = 30.0
-        polygon = shapely.geometry.Polygon([
-            (reference.origin[0], reference.origin[1]),
-            (reference.origin[0], -pixel_size * n_pixels+reference.origin[1]),
-            (reference.origin[0]+pixel_size * n_pixels,
-             -pixel_size * n_pixels+reference.origin[1]),
-            (reference.origin[0]+pixel_size * n_pixels, reference.origin[1]),
-            (reference.origin[0], reference.origin[1])])
-        base_vector_path = os.path.join(
-            self.workspace_dir, 'base_vector.json')
-        pygeoprocessing.testing.create_vector_on_disk(
-            [polygon], reference.projection,
-            fields={'id': 'int'}, attributes=[{'id': 5}],
-            vector_format='GeoJSON', filename=base_vector_path)
-
-        with self.assertRaises(ValueError) as cm:
-            pygeoprocessing.rasterize(
-                base_vector_path, target_raster_path, [test_value], None,
-                layer_id=0)
-        expected_message = (
-            "%s doesn't exist, but needed to rasterize." % target_raster_path)
-        actual_message = str(cm.exception)
-        self.assertTrue(expected_message in actual_message, actual_message)
-
-
-    def test_rasterize_error_handling(self):
-        """PGP.geoprocessing: test rasterize error handling."""
-        import pygeoprocessing
-        import pygeoprocessing.testing
-        from pygeoprocessing.testing import sampledata
-
-        reference = sampledata.SRS_COLOMBIA
-        n_pixels = 3
-        target_raster_array = numpy.ones((n_pixels, n_pixels), numpy.float32)
-        test_value = 0.5
-        target_raster_array[:] = test_value
-        target_raster_path = os.path.join(
-            self.workspace_dir, 'target_raster.tif')
-        pygeoprocessing.testing.create_raster_on_disk(
-            [target_raster_array], reference.origin, reference.projection,
-            -1, reference.pixel_size(30),
-            filename=target_raster_path)
-
-        # intentionally not making the raster on disk
-        reference = sampledata.SRS_COLOMBIA
-        pixel_size = 30.0
-        polygon = shapely.geometry.Polygon([
-            (reference.origin[0], reference.origin[1]),
-            (reference.origin[0], -pixel_size * n_pixels+reference.origin[1]),
-            (reference.origin[0]+pixel_size * n_pixels,
-             -pixel_size * n_pixels+reference.origin[1]),
-            (reference.origin[0]+pixel_size * n_pixels, reference.origin[1]),
-            (reference.origin[0], reference.origin[1])])
-        base_vector_path = os.path.join(
-            self.workspace_dir, 'base_vector.json')
-        pygeoprocessing.testing.create_vector_on_disk(
-            [polygon], reference.projection,
-            fields={'id': 'int'}, attributes=[{'id': 5}],
-            vector_format='GeoJSON', filename=base_vector_path)
-
-        with self.assertRaises(ValueError) as cm:
-            pygeoprocessing.rasterize(
-                base_vector_path, target_raster_path, None, None,
-                layer_id=0)
-        expected_message = (
-            "Neither `burn_values` nor `option_list` is set")
-        actual_message = str(cm.exception)
-        self.assertTrue(expected_message in actual_message, actual_message)
-
-        with self.assertRaises(ValueError) as cm:
-            pygeoprocessing.rasterize(
-                base_vector_path, target_raster_path, 1, None,
-                layer_id=0)
-        expected_message = "`burn_values` is not a list/tuple"
-        actual_message = str(cm.exception)
-        self.assertTrue(expected_message in actual_message, actual_message)
-
-        with self.assertRaises(ValueError) as cm:
-            pygeoprocessing.rasterize(
-                base_vector_path, target_raster_path, None, "ATTRIBUTE=id",
-                layer_id=0)
-        expected_message = "`option_list` is not a list/tuple"
-        actual_message = str(cm.exception)
-        self.assertTrue(expected_message in actual_message, actual_message)
-
-    def test_distance_transform_edt(self):
-        """PGP.geoprocessing: test distance transform EDT."""
-        import pygeoprocessing
-        import pygeoprocessing.testing
-        from pygeoprocessing.testing import sampledata
-
-        reference = sampledata.SRS_COLOMBIA
-        n_pixels = 1000
-        nodata_target = 0
-        base_raster_array = numpy.zeros(
-            (n_pixels, n_pixels), dtype=numpy.int)
-        base_raster_array[:, n_pixels//2:] = nodata_target
-        base_raster_array[int(n_pixels/2), int(n_pixels/2)] = 1
-        base_raster_array[0, 0] = 1
-        base_raster_array[0, n_pixels-1] = 1
-        base_raster_array[3, 4] = 1
-        base_raster_array[3, 5] = 1
-        base_raster_array[3, 6] = 1
-        base_raster_array[4, 4] = 1
-        base_raster_array[4, 5] = 1
-        base_raster_array[4, 6] = 1
-        base_raster_array[5, 4] = 1
-        base_raster_array[5, 5] = 1
-        base_raster_array[5, 6] = 1
-        base_raster_array[n_pixels-1, 0] = 1
-        base_raster_array[n_pixels-1, n_pixels-1] = 1
-        base_raster_array[int(n_pixels/2), int(n_pixels/2)] = 1
-        base_raster_array[int(n_pixels/2), int(n_pixels/4)] = 1
-        base_raster_array[int(n_pixels/2), int((3*n_pixels)/4)] = 1
-        base_raster_path = os.path.join(self.workspace_dir, 'base_raster.tif')
-        pygeoprocessing.testing.create_raster_on_disk(
-            [base_raster_array], reference.origin, reference.projection,
-            nodata_target, reference.pixel_size(30),
-            filename=base_raster_path)
-
-        target_distance_raster_path = os.path.join(
-            self.workspace_dir, 'target_distance.tif')
-
-        for sampling_distance in [(200.0, 1.5), (1.5, 200.0)]:
-            pygeoprocessing.distance_transform_edt(
-                (base_raster_path, 1), target_distance_raster_path,
-                sampling_distance=sampling_distance,
-                working_dir=self.workspace_dir)
-            target_raster = gdal.OpenEx(
-                target_distance_raster_path, gdal.OF_RASTER)
-            target_band = target_raster.GetRasterBand(1)
-            target_array = target_band.ReadAsArray()
-            target_band = None
-            target_raster = None
-            expected_result = scipy.ndimage.morphology.distance_transform_edt(
-                1 - (base_raster_array == 1), sampling=(
-                    sampling_distance[1], sampling_distance[0]))
-            numpy.testing.assert_array_almost_equal(
-                target_array, expected_result, decimal=2)
-
-        base_raster_path = os.path.join(
-            self.workspace_dir, 'undefined_nodata_base_raster.tif')
-        pygeoprocessing.testing.create_raster_on_disk(
-            [base_raster_array], reference.origin, reference.projection,
-            None, reference.pixel_size(30),
-            filename=base_raster_path)
-        pygeoprocessing.distance_transform_edt(
-            (base_raster_path, 1), target_distance_raster_path,
-            sampling_distance=sampling_distance,
-            working_dir=self.workspace_dir)
-        target_raster = gdal.OpenEx(
-            target_distance_raster_path, gdal.OF_RASTER)
-        target_band = target_raster.GetRasterBand(1)
-        target_array = target_band.ReadAsArray()
-        target_band = None
-        target_raster = None
-        numpy.testing.assert_array_almost_equal(
-            target_array, expected_result, decimal=2)
-
-    def test_distance_transform_edt_small_sample_distance(self):
-        """PGP.geoprocessing: test distance transform w/ small sample dist."""
-        import pygeoprocessing
-        import pygeoprocessing.testing
-        from pygeoprocessing.testing import sampledata
-
-        reference = sampledata.SRS_COLOMBIA
-        n_pixels = 10
-        nodata_target = None
-        base_raster_array = numpy.zeros(
-            (n_pixels, n_pixels), dtype=numpy.int)
-        base_raster_array[n_pixels//2:, :] = 1
-        base_raster_path = os.path.join(self.workspace_dir, 'base_raster.tif')
-        pygeoprocessing.testing.create_raster_on_disk(
-            [base_raster_array], reference.origin, reference.projection,
-            nodata_target, reference.pixel_size(30),
-            filename=base_raster_path)
-
-        target_distance_raster_path = os.path.join(
-            self.workspace_dir, 'target_distance.tif')
-
-        sampling_distance = (0.1, 0.1)
-        pygeoprocessing.distance_transform_edt(
-            (base_raster_path, 1), target_distance_raster_path,
-            sampling_distance=sampling_distance,
-            working_dir=self.workspace_dir)
-        target_raster = gdal.OpenEx(
-            target_distance_raster_path, gdal.OF_RASTER)
-        target_band = target_raster.GetRasterBand(1)
-        target_array = target_band.ReadAsArray()
-        target_band = None
-        target_raster = None
-        expected_result = scipy.ndimage.morphology.distance_transform_edt(
-            1 - (base_raster_array == 1), sampling=(
-                sampling_distance[1], sampling_distance[0]))
-        numpy.testing.assert_array_almost_equal(
-            target_array, expected_result, decimal=2)
-
-    def test_distance_transform_edt_bad_data(self):
-        """PGP.geoprocessing: test distance transform EDT with bad values."""
-        import pygeoprocessing
-        import pygeoprocessing.testing
-        from pygeoprocessing.testing import sampledata
-
-        reference = sampledata.SRS_COLOMBIA
-        n_pixels = 10
-        base_raster_array = numpy.zeros(
-            (n_pixels, n_pixels), dtype=numpy.int)
-        base_raster_array[int(n_pixels/2), int(n_pixels/2)] = 1
-        base_raster_array[0, 0] = 1
-        base_raster_array[0, n_pixels-1] = 1
-        base_raster_array[3, 4] = 1
-        base_raster_array[3, 5] = 1
-        base_raster_array[3, 6] = 1
-        base_raster_array[4, 4] = 1
-        base_raster_array[4, 5] = 1
-        base_raster_array[4, 6] = 1
-        base_raster_array[5, 4] = 1
-        base_raster_array[5, 5] = 1
-        base_raster_array[5, 6] = 1
-        base_raster_array[n_pixels-1, 0] = 1
-        base_raster_array[n_pixels-1, n_pixels-1] = 1
-        base_raster_array[int(n_pixels/2), int(n_pixels/2)] = 1
-        base_raster_array[int(n_pixels/2), int(n_pixels/4)] = 1
-        base_raster_array[int(n_pixels/2), int((3*n_pixels)/4)] = 1
-        base_raster_path = os.path.join(self.workspace_dir, 'base_raster.tif')
-        pygeoprocessing.testing.create_raster_on_disk(
-            [base_raster_array], reference.origin, reference.projection,
-            None, reference.pixel_size(30),
-            filename=base_raster_path)
-
-        target_distance_raster_path = os.path.join(
-            self.workspace_dir, 'target_distance.tif')
-
-        with self.assertRaises(ValueError) as cm:
-            pygeoprocessing.distance_transform_edt(
-                (base_raster_path, 1), target_distance_raster_path,
-                working_dir=self.workspace_dir,
-                sampling_distance=1.0)
-        expected_message = '`sampling_distance` should be a tuple/list'
-        actual_message = str(cm.exception)
-        self.assertTrue(expected_message in actual_message, actual_message)
-
-        with self.assertRaises(ValueError) as cm:
-            pygeoprocessing.distance_transform_edt(
-                (base_raster_path, 1), target_distance_raster_path,
-                working_dir=self.workspace_dir,
-                sampling_distance=(1.0, -1.0))
-        expected_message = 'Sample distances must be > 0.0'
-        actual_message = str(cm.exception)
-        self.assertTrue(expected_message in actual_message, actual_message)
-
-    def test_next_regular(self):
-        """PGP.geoprocessing: test next regular number generator."""
-        import pygeoprocessing.geoprocessing
-        # just test the first few numbers in the A051037 series
-        regular_ints = [
-            1, 2, 3, 4, 5, 6, 8, 9, 10, 12, 15, 16, 18, 20, 24, 25, 27, 30,
-            32, 36, 40, 45, 48, 50, 54, 60, 64, 72, 75, 80, 81, 90, 96, 100,
-            108, 120, 125, 128, 135, 144, 150, 160, 162, 180, 192, 200, 216,
-            225, 240, 243, 250, 256, 270, 288, 300, 320, 324, 360, 375, 384,
-            400, 405]
-
-        next_int = 0
-        for regular_int in regular_ints:
-            next_int = pygeoprocessing.geoprocessing._next_regular(next_int+1)
-            self.assertEqual(next_int, regular_int)
-
-    def test_merge_rasters(self):
-        """PGP.geoprocessing: test merge_rasters."""
-        import pygeoprocessing
-
-        driver = gdal.GetDriverByName('GTiff')
-
-        wgs84_ref = osr.SpatialReference()
-        wgs84_ref.ImportFromEPSG(4326)  # WGS84 EPSG
-
-        # the following creates a checkerboard of upper left square raster
-        # defined, lower right, and equal sized nodata chunks on the other
-        # blocks.
-
-        raster_a_path = os.path.join(self.workspace_dir, 'raster_a.tif')
-        # everything flows to the right
-        raster_a_array = numpy.zeros((128, 128), dtype=numpy.int32)
-        raster_a_array[:] = 10
-        raster_a = driver.Create(
-            raster_a_path, raster_a_array.shape[1], raster_a_array.shape[0],
-            2, gdal.GDT_Int32)
-        raster_a_geotransform = [0.1, 1., 0., 0., 0., -1.]
-        raster_a.SetGeoTransform(raster_a_geotransform)
-        raster_a.SetProjection(wgs84_ref.ExportToWkt())
-        band = raster_a.GetRasterBand(1)
-        band.WriteArray(raster_a_array)
-        band.FlushCache()
-        band = None
-        raster_a = None
-
-        raster_b_path = os.path.join(self.workspace_dir, 'raster_b.tif')
-        raster_b_array = numpy.zeros((128, 128), dtype=numpy.int32)
-        raster_b_array[:] = 20
-        raster_b = driver.Create(
-            raster_b_path, raster_b_array.shape[1], raster_b_array.shape[0],
-            2, gdal.GDT_Int32)
-        raster_b.SetProjection(wgs84_ref.ExportToWkt())
-        raster_b_geotransform = [128.1, 1, 0, -128, 0, -1]
-        raster_b.SetGeoTransform(raster_b_geotransform)
-        band = raster_b.GetRasterBand(1)
-        band.WriteArray(raster_b_array)
-        band.FlushCache()
-        raster_b = None
-
-        target_path = os.path.join(self.workspace_dir, 'merged.tif')
-        pygeoprocessing.merge_rasters(
-            [raster_a_path, raster_b_path], target_path)
-
-        target_raster = gdal.OpenEx(target_path, gdal.OF_RASTER)
-        target_band = target_raster.GetRasterBand(1)
-        self.assertEqual(target_band.GetNoDataValue(), None)
-        target_array = target_band.ReadAsArray()
-        target_band = None
-        expected_array = numpy.zeros((256, 256))
-        expected_array[0:128, 0:128] = 10
-        expected_array[128:, 128:] = 20
-        numpy.testing.assert_almost_equal(target_array, expected_array)
-
-        target_band = target_raster.GetRasterBand(2)
-        target_array = target_band.ReadAsArray()
-        target_band = None
-        target_raster = None
-        expected_array = numpy.zeros((256, 256))
-        numpy.testing.assert_almost_equal(target_array, expected_array)
-
-        target_path = os.path.join(self.workspace_dir, 'merged.tif')
-        pygeoprocessing.merge_rasters(
-            [raster_a_path, raster_b_path], target_path,
-            bounding_box=[4, -6, 6, -4])
-
-        target_raster = gdal.OpenEx(target_path, gdal.OF_RASTER)
-        target_band = target_raster.GetRasterBand(1)
-        self.assertEqual(target_band.GetNoDataValue(), None)
-        target_array = target_band.ReadAsArray()
-        target_band = None
-        target_raster = None
-        expected_array = numpy.empty((2, 2))
-        expected_array[:] = 10
-        numpy.testing.assert_almost_equal(target_array, expected_array)
-
-    def test_merge_rasters_target_nodata(self):
-        """PGP.geoprocessing: test merge_rasters with defined nodata."""
-        import pygeoprocessing
-
-        driver = gdal.GetDriverByName('GTiff')
-
-        wgs84_ref = osr.SpatialReference()
-        wgs84_ref.ImportFromEPSG(4326)  # WGS84 EPSG
-
-        # the following creates a checkerboard of upper left square raster
-        # defined, lower right, and equal sized nodata chunks on the other
-        # blocks.
-
-        raster_a_path = os.path.join(self.workspace_dir, 'raster_a.tif')
-        # everything flows to the right
-        raster_a_array = numpy.zeros((11, 11), dtype=numpy.int32)
-        raster_a_array[:] = 10
-        raster_a = driver.Create(
-            raster_a_path, raster_a_array.shape[1], raster_a_array.shape[0],
-            2, gdal.GDT_Int32)
-        raster_a_geotransform = [0.1, 1., 0., 0., 0., -1.]
-        raster_a.SetGeoTransform(raster_a_geotransform)
-        raster_a.SetProjection(wgs84_ref.ExportToWkt())
-        band = raster_a.GetRasterBand(1)
-        band.WriteArray(raster_a_array)
-        band.FlushCache()
-        band = None
-        raster_a = None
-
-        raster_b_path = os.path.join(self.workspace_dir, 'raster_b.tif')
-        raster_b_array = numpy.zeros((11, 11), dtype=numpy.int32)
-        raster_b_array[:] = 20
-        raster_b = driver.Create(
-            raster_b_path, raster_b_array.shape[1], raster_b_array.shape[0],
-            2, gdal.GDT_Int32)
-        raster_b.SetProjection(wgs84_ref.ExportToWkt())
-        raster_b_geotransform = [11.1, 1, 0, -11, 0, -1]
-        raster_b.SetGeoTransform(raster_b_geotransform)
-        band = raster_b.GetRasterBand(1)
-        band.WriteArray(raster_b_array)
-        band.FlushCache()
-        band = None
-        raster_b = None
-
-        target_path = os.path.join(self.workspace_dir, 'merged.tif')
-        pygeoprocessing.merge_rasters(
-            [raster_a_path, raster_b_path], target_path, target_nodata=0)
-
-        target_raster = gdal.OpenEx(target_path, gdal.OF_RASTER)
-        target_band = target_raster.GetRasterBand(1)
-        target_array = target_band.ReadAsArray()
-        nodata_value = target_raster.GetRasterBand(2).GetNoDataValue()
-        target_band = None
-        target_raster = None
-        expected_array = numpy.zeros((22, 22))
-        expected_array[0:11, 0:11] = 10
-        expected_array[11:, 11:] = 20
-
-        numpy.testing.assert_almost_equal(target_array, expected_array)
-        self.assertEqual(nodata_value, 0)
-
-    def test_merge_rasters_exception_cover(self):
-        """PGP.geoprocessing: test merge_rasters with bad data."""
-        import pygeoprocessing
-
-        driver = gdal.GetDriverByName('GTiff')
-
-        wgs84_ref = osr.SpatialReference()
-        wgs84_ref.ImportFromEPSG(4326)  # WGS84 EPSG
-
-        # the following creates a checkerboard of upper left square raster
-        # defined, lower right, and equal sized nodata chunks on the other
-        # blocks.
-
-        raster_a_path = os.path.join(self.workspace_dir, 'raster_a.tif')
-        # everything flows to the right
-        raster_a_array = numpy.zeros((11, 11), dtype=numpy.int32)
-        raster_a_array[:] = 10
-        raster_a = driver.Create(
-            raster_a_path, raster_a_array.shape[1], raster_a_array.shape[0],
-            2, gdal.GDT_Int32)
-        raster_a_geotransform = [0.1, 1., 0., 0., 0., -1.]
-        raster_a.SetGeoTransform(raster_a_geotransform)
-        raster_a.SetProjection(wgs84_ref.ExportToWkt())
-        band = raster_a.GetRasterBand(1)
-        band.WriteArray(raster_a_array)
-        band.FlushCache()
-        band = None
-        raster_a = None
-
-        raster_b_path = os.path.join(self.workspace_dir, 'raster_b.tif')
-        raster_b_array = numpy.zeros((11, 11), dtype=numpy.int32)
-        raster_b_array[:] = 20
-        raster_b = driver.Create(
-            raster_b_path, raster_b_array.shape[1], raster_b_array.shape[0],
-            2, gdal.GDT_Int32)
-        raster_b.SetProjection(wgs84_ref.ExportToWkt())
-        raster_b_geotransform = [11.1, 1, 0, -11, 0, -1]
-        raster_b.SetGeoTransform(raster_b_geotransform)
-        band = raster_b.GetRasterBand(1)
-        band.SetNoDataValue(-1.0)
-        band.WriteArray(raster_b_array)
-        band.FlushCache()
-        band = None
-        raster_b = None
-
-        target_path = os.path.join(self.workspace_dir, 'merged.tif')
-        with self.assertRaises(ValueError) as cm:
-            pygeoprocessing.merge_rasters(
-                [raster_a_path, raster_b_path], target_path)
-        expected_message = 'Nodata per raster are not the same'
-        actual_message = str(cm.exception)
-        self.assertTrue(expected_message in actual_message, actual_message)
-
-        raster_c_path = os.path.join(self.workspace_dir, 'raster_c.tif')
-        raster_c_array = numpy.zeros((11, 11), dtype=numpy.int32)
-        raster_c_array[:] = 20
-        raster_c = driver.Create(
-            raster_c_path, raster_c_array.shape[1], raster_c_array.shape[0],
-            1, gdal.GDT_Int32)
-        raster_c.SetProjection(wgs84_ref.ExportToWkt())
-        raster_c_geotransform = [11.1, 1, 0, -11, 0, -1]
-        raster_c.SetGeoTransform(raster_c_geotransform)
-        band = raster_c.GetRasterBand(1)
-        band.SetNoDataValue(-1.0)
-        band.WriteArray(raster_c_array)
-        band.FlushCache()
-        band = None
-        raster_c = None
-
-        target_path = os.path.join(self.workspace_dir, 'merged.tif')
-        with self.assertRaises(ValueError) as cm:
-            pygeoprocessing.merge_rasters(
-                [raster_a_path, raster_c_path], target_path)
-        expected_message = 'Number of bands per raster are not the same.'
-        actual_message = str(cm.exception)
-        self.assertTrue(expected_message in actual_message, actual_message)
-
-        raster_d_path = os.path.join(self.workspace_dir, 'raster_d.tif')
-        raster_d_array = numpy.zeros((11, 11), dtype=numpy.float32)
-        raster_d_array[:] = 20
-        raster_d = driver.Create(
-            raster_d_path, raster_d_array.shape[1], raster_d_array.shape[0],
-            2, gdal.GDT_Float32)
-        raster_d.SetProjection(wgs84_ref.ExportToWkt())
-        raster_d_geotransform = [11.1, 1, 0, -11, 0, -1]
-        raster_d.SetGeoTransform(raster_d_geotransform)
-        band = raster_d.GetRasterBand(1)
-        band.SetNoDataValue(-1.0)
-        band.WriteArray(raster_d_array)
-        band.FlushCache()
-        band = None
-        raster_d = None
-
-        target_path = os.path.join(self.workspace_dir, 'merged.tif')
-        with self.assertRaises(ValueError) as cm:
-            pygeoprocessing.merge_rasters(
-                [raster_a_path, raster_d_path], target_path)
-        expected_message = 'Rasters have different datatypes.'
-        actual_message = str(cm.exception)
-        self.assertTrue(expected_message in actual_message, actual_message)
-
-        raster_e_path = os.path.join(self.workspace_dir, 'raster_e.tif')
-        raster_e_array = numpy.zeros((11, 11), dtype=numpy.int32)
-        raster_e_array[:] = 20
-        raster_e = driver.Create(
-            raster_e_path, raster_e_array.shape[1], raster_e_array.shape[0],
-            2, gdal.GDT_Int32)
-        utm10_ref = osr.SpatialReference()
-        utm10_ref.ImportFromEPSG(26910)
-        raster_e.SetProjection(utm10_ref.ExportToWkt())
-        raster_e_geotransform = [11.1, 1, 0, -11, 0, -1]
-        raster_e.SetGeoTransform(raster_e_geotransform)
-        band = raster_e.GetRasterBand(1)
-        band.WriteArray(raster_e_array)
-        band.FlushCache()
-        band = None
-        raster_e = None
-
-        target_path = os.path.join(self.workspace_dir, 'merged.tif')
-        with self.assertRaises(ValueError) as cm:
-            pygeoprocessing.merge_rasters(
-                [raster_a_path, raster_e_path], target_path)
-        expected_message = 'Projections are not identical.'
-        actual_message = str(cm.exception)
-        self.assertTrue(expected_message in actual_message, actual_message)
-
-        raster_f_path = os.path.join(self.workspace_dir, 'raster_f.tif')
-        raster_f_array = numpy.zeros((11, 11), dtype=numpy.uint8)
-        raster_f_array[:] = 20
-        raster_f = driver.Create(
-            raster_f_path, raster_f_array.shape[1], raster_f_array.shape[0],
-            2, gdal.GDT_Byte)
-        utm10_ref = osr.SpatialReference()
-        utm10_ref.ImportFromEPSG(26910)
-        raster_f.SetProjection(utm10_ref.ExportToWkt())
-        raster_f_geotransform = [11.1, 1, 0, -11, 0, -1]
-        raster_f.SetGeoTransform(raster_f_geotransform)
-        band = raster_f.GetRasterBand(1)
-        band.WriteArray(raster_f_array)
-        band.FlushCache()
-        band = None
-        raster_f = None
-
-        raster_g_path = os.path.join(self.workspace_dir, 'raster_g.tif')
-        raster_g_array = numpy.zeros((11, 11), dtype=numpy.int8)
-        raster_g_array[:] = 20
-        raster_g = driver.Create(
-            raster_g_path, raster_g_array.shape[1], raster_g_array.shape[0],
-            2, gdal.GDT_Byte, options=['PIXELTYPE=SIGNEDBYTE'])
-        utm10_ref = osr.SpatialReference()
-        utm10_ref.ImportFromEPSG(26910)
-        raster_g.SetProjection(utm10_ref.ExportToWkt())
-        raster_g_geotransform = [11.1, 1, 0, -11, 0, -1]
-        raster_g.SetGeoTransform(raster_g_geotransform)
-        band = raster_g.GetRasterBand(1)
-        band.WriteArray(raster_g_array)
-        band.FlushCache()
-        band = None
-        raster_g = None
-
-        target_path = os.path.join(self.workspace_dir, 'merged.tif')
-        with self.assertRaises(ValueError) as cm:
-            pygeoprocessing.merge_rasters(
-                [raster_f_path, raster_g_path], target_path)
-        expected_message = 'PIXELTYPE different between rasters'
-        actual_message = str(cm.exception)
-        self.assertTrue(expected_message in actual_message, actual_message)
-
-        raster_h_path = os.path.join(self.workspace_dir, 'raster_h.tif')
-        raster_h_array = numpy.zeros((11, 11), dtype=numpy.int8)
-        raster_h_array[:] = 20
-        raster_h = driver.Create(
-            raster_h_path, raster_h_array.shape[1], raster_h_array.shape[0],
-            2, gdal.GDT_Int32)
-        utm10_ref = osr.SpatialReference()
-        raster_h.SetProjection(wgs84_ref.ExportToWkt())
-        raster_h_geotransform = [11.1, 2, 0, -11, 0, -2]
-        raster_h.SetGeoTransform(raster_h_geotransform)
-        band = raster_h.GetRasterBand(1)
-        band.WriteArray(raster_h_array)
-        band.FlushCache()
-        band = None
-        raster_h = None
-
-        target_path = os.path.join(self.workspace_dir, 'merged.tif')
-        with self.assertRaises(ValueError) as cm:
-            pygeoprocessing.merge_rasters(
-                [raster_a_path, raster_h_path], target_path)
-        expected_message = 'Pixel sizes of all rasters are not the same.'
-        actual_message = str(cm.exception)
-        self.assertTrue(expected_message in actual_message, actual_message)
-
-    def test_align_with_target_sr(self):
-        """PGP: test align_and_resize_raster_stack with a target sr."""
-        import pygeoprocessing
-
-        wgs84_sr = osr.SpatialReference()
-        wgs84_sr.ImportFromEPSG(4326)  # WGS84 EPSG
-
-        driver = gdal.GetDriverByName("GTiff")
-        base_path = os.path.join(self.workspace_dir, 'base.tif')
-        new_raster = driver.Create(base_path, 10, 10, 1, gdal.GDT_Int32)
-        new_raster.FlushCache()
-
-        new_raster.SetProjection(wgs84_sr.ExportToWkt())
-        new_raster.SetGeoTransform([
-            -123.587984, 1.0, 0.0, 44.725814, 0.0, -1.0])
-        new_raster = None
-
-        target_path = os.path.join(self.workspace_dir, 'target.tif')
-
-        target_ref = osr.SpatialReference()
-        target_ref.ImportFromEPSG(26910)  # UTM10N EPSG
-
-        pygeoprocessing.align_and_resize_raster_stack(
-            [base_path], [target_path], ['near'],
-            (3e4, -3e4), 'intersection',
-            target_sr_wkt=target_ref.ExportToWkt())
-
-        target_raster_info = pygeoprocessing.get_raster_info(target_path)
-
-        # I have confidence in the upper left bounding box coordinate
-        # hardcoded below because I plotted the WGS84 and UTM10N rasters on
-        # top of each other and moused over the upper right hand corner.
-        # Note the warping of wgs84 to utm will cause distortion and this
-        # function attempts to make a raster that bounds that distortion
-        # without losing any data, so a direct mapping from the lat/lng
-        # coordinate to the one below will be slightly of because the
-        # warped raster's bounding box will be a little larger.
-        self.assertIs(
-            numpy.testing.assert_allclose(
-                [446166.79245811916, 5012714.829567],
-                [target_raster_info['bounding_box'][0],
-                 target_raster_info['bounding_box'][3]]), None)
-
-    def test_get_raster_info_error_handling(self):
-        """PGP: test that bad data raise good errors in get_raster_info."""
-        import pygeoprocessing
-
-        # check for missing file
-        with self.assertRaises(ValueError) as cm:
-            pygeoprocessing.get_raster_info(
-                os.path.join(self.workspace_dir, 'not_a_file.tif'))
-        expected_message = 'Could not open'
-        actual_message = str(cm.exception)
-        self.assertTrue(expected_message in actual_message, actual_message)
-
-        # check that file exists but is not a raster.
-        not_a_raster_path = os.path.join(
-            self.workspace_dir, 'not_a_raster.tif')
-        with open(not_a_raster_path, 'w') as not_a_raster_file:
-            not_a_raster_file.write("this is not a raster.\n")
-        with self.assertRaises(ValueError) as cm:
-            pygeoprocessing.get_raster_info(not_a_raster_path)
-        expected_message = 'Could not open'
-        actual_message = str(cm.exception)
-        self.assertTrue(expected_message in actual_message, actual_message)
-
-    def test_get_vector_info_error_handling(self):
-        """PGP: test that bad data raise good errors in get_vector_info."""
-        import pygeoprocessing
-
-        # check for missing file
-        with self.assertRaises(ValueError) as cm:
-            pygeoprocessing.get_vector_info(
-                os.path.join(self.workspace_dir, 'not_a_file.tif'))
-        expected_message = 'Could not open'
-        actual_message = str(cm.exception)
-        self.assertTrue(expected_message in actual_message, actual_message)
-
-        # check that file exists but is not a vector
-        not_a_vector_path = os.path.join(
-            self.workspace_dir, 'not_a_vector')
-        os.makedirs(not_a_vector_path)
-        with self.assertRaises(ValueError) as cm:
-            pygeoprocessing.get_raster_info(not_a_vector_path)
-        expected_message = 'Could not open'
-        actual_message = str(cm.exception)
-        self.assertTrue(expected_message in actual_message, actual_message)
-
-    def test_merge_bounding_box_list(self):
-        """PGP: test merge_bounding_box_list."""
-        import pygeoprocessing
-
-        bb_a = (-1, -1, 1, 1)
-        bb_b = (-.9, -1.5, 1.5, 1)
-
-        union_bb = pygeoprocessing.merge_bounding_box_list(
-            [bb_a, bb_b], 'union')
-        numpy.testing.assert_array_almost_equal(
-            union_bb, [-1, -1.5, 1.5, 1])
-        intersection_bb = pygeoprocessing.merge_bounding_box_list(
-            [bb_a, bb_b], 'intersection')
-        numpy.testing.assert_array_almost_equal(
-            intersection_bb, [-.9, -1, 1, 1])
-
-    def test_align_and_resize_raster_stack_int_with_vector_mask(self):
-        """PGP.geoprocessing: align/resize raster w/ vector mask."""
-        import pygeoprocessing
-        import pygeoprocessing.testing
-        from pygeoprocessing.testing import sampledata
-
-        pixel_a_matrix = numpy.ones((5, 5), numpy.int16)
-        reference = sampledata.SRS_COLOMBIA
-        nodata_target = -1
-        base_a_path = os.path.join(self.workspace_dir, 'base_a.tif')
-
-        geotiff_driver = gdal.GetDriverByName('GTiff')
-        base_raster = geotiff_driver.Create(
-            base_a_path, 5, 5, 1, gdal.GDT_Byte)
-        pixel_size = 30
-        base_raster.SetGeoTransform(
-            [reference.origin[0], pixel_size, 0,
-             reference.origin[1], 0, -pixel_size])
-        base_raster.SetProjection(reference.projection)
-        base_band = base_raster.GetRasterBand(1)
-        base_band.WriteArray(pixel_a_matrix)
-        base_band.SetNoDataValue(nodata_target)
-        base_band.FlushCache()
-        base_raster.FlushCache()
-        base_band = None
-        base_raster = None
-
-        resample_method_list = ['near']
-        bounding_box_mode = 'intersection'
-
-        base_a_raster_info = pygeoprocessing.get_raster_info(base_a_path)
-
-        # make a vector whose bounding box is 1 pixel large
-        ring = ogr.Geometry(ogr.wkbLinearRing)
-        ring.AddPoint(reference.origin[0], reference.origin[1])
-        ring.AddPoint(
-            reference.origin[0] + reference.pixel_size(30)[0],
-            reference.origin[1])
-        ring.AddPoint(
-            reference.origin[0] + reference.pixel_size(30)[0],
-            reference.origin[1] + reference.pixel_size(30)[1])
-        ring.AddPoint(
-            reference.origin[0], reference.origin[1] +
-            reference.pixel_size(30)[1])
-        ring.AddPoint(reference.origin[0], reference.origin[1])
-        poly_a = ogr.Geometry(ogr.wkbPolygon)
-        poly_a.AddGeometry(ring)
-
-        ring = ogr.Geometry(ogr.wkbLinearRing)
-        ring.AddPoint(
-            reference.origin[0] + 2*reference.pixel_size(30)[0],
-            reference.origin[1] + 2*reference.pixel_size(30)[1])
-        ring.AddPoint(
-            reference.origin[0] + 3*reference.pixel_size(30)[0],
-            reference.origin[1] + 2*reference.pixel_size(30)[1])
-        ring.AddPoint(
-            reference.origin[0] + 3*reference.pixel_size(30)[0],
-            reference.origin[1] + 3*reference.pixel_size(30)[1])
-        ring.AddPoint(
-            reference.origin[0] + 2*reference.pixel_size(30)[0],
-            reference.origin[1] + 3*reference.pixel_size(30)[1])
-        ring.AddPoint(
-            reference.origin[0] + 2*reference.pixel_size(30)[0],
-            reference.origin[1] + 2*reference.pixel_size(30)[1])
-        poly_b = ogr.Geometry(ogr.wkbPolygon)
-        poly_b.AddGeometry(ring)
-
-        dual_poly_path = os.path.join(self.workspace_dir, 'dual_poly.gpkg')
-        vector_driver = gdal.GetDriverByName('GPKG')
-        poly_vector = vector_driver.Create(
-            dual_poly_path, 0, 0, 0, gdal.GDT_Unknown)
-        reference_srs = osr.SpatialReference()
-        reference_srs.ImportFromWkt(reference.projection)
-        poly_layer = poly_vector.CreateLayer(
-            'dual_poly', reference_srs, ogr.wkbPolygon)
-        poly_layer.CreateField(ogr.FieldDefn('value', ogr.OFTInteger))
-        poly_feature = ogr.Feature(poly_layer.GetLayerDefn())
-        poly_feature.SetGeometry(poly_a)
-        poly_feature.SetField('value', 100)
-        poly_layer.CreateFeature(poly_feature)
-
-        poly_feature = ogr.Feature(poly_layer.GetLayerDefn())
-        poly_feature.SetGeometry(poly_b)
-        poly_feature.SetField('value', 1)
-        poly_layer.CreateFeature(poly_feature)
-        poly_layer.SyncToDisk()
-        poly_vector.FlushCache()
-        poly_layer = None
-        poly_vector = None
-
-        target_path = os.path.join(self.workspace_dir, 'target_a.tif')
-        pygeoprocessing.align_and_resize_raster_stack(
-            [base_a_path], [target_path],
-            resample_method_list,
-            base_a_raster_info['pixel_size'], bounding_box_mode,
-            raster_align_index=0,
-            target_sr_wkt=reference.projection,
-            vector_mask_options={
-                'mask_vector_path': dual_poly_path,
-                'mask_layer_name': 'dual_poly',
-            },
-            gdal_warp_options=["CUTLINE_ALL_TOUCHED=FALSE"])
-
-        target_raster = gdal.OpenEx(target_path, gdal.OF_RASTER)
-        target_band = target_raster.GetRasterBand(1)
-        target_array = target_band.ReadAsArray()
-        target_band = None
-        target_raster = None
-        # the first pass doesn't do any filtering, so we should have 2 pixels
-        self.assertEqual(
-            numpy.count_nonzero(target_array[target_array == 1]), 2)
-
-        # now test where only one of the polygons match
-        pygeoprocessing.align_and_resize_raster_stack(
-            [base_a_path], [target_path],
-            resample_method_list,
-            base_a_raster_info['pixel_size'], bounding_box_mode,
-            raster_align_index=0,
-            vector_mask_options={
-                'mask_vector_path': dual_poly_path,
-                'mask_layer_name': 'dual_poly',
-                'mask_vector_where_filter': 'value=1'
-            })
-
-        target_raster = gdal.OpenEx(target_path, gdal.OF_RASTER)
-        target_band = target_raster.GetRasterBand(1)
-        target_array = target_band.ReadAsArray()
-        target_band = None
-        target_raster = None
-        # we should have only one pixel left
-        self.assertEqual(
-            numpy.count_nonzero(target_array[target_array == 1]), 1)
-
-    def test_align_and_resize_raster_stack_int_with_bad_vector_mask(self):
-        """PGP.geoprocessing: align/resize raster w/ bad vector mask."""
-        import pygeoprocessing
-
-        pixel_a_matrix = numpy.ones((5, 5), numpy.int16)
-        nodata_target = -1
-        base_a_path = os.path.join(self.workspace_dir, 'base_a.tif')
-
-        geotiff_driver = gdal.GetDriverByName('GTiff')
-        base_raster = geotiff_driver.Create(
-            base_a_path, 10, 10, 1, gdal.GDT_Byte)
-        pixel_size = 30
-        base_raster.SetGeoTransform([0.1, pixel_size, 0, 0.1, 0, -pixel_size])
-        base_band = base_raster.GetRasterBand(1)
-        base_band.WriteArray(pixel_a_matrix)
-        base_band.SetNoDataValue(nodata_target)
-        base_band.FlushCache()
-        base_raster.FlushCache()
-        base_band = None
-        base_raster = None
-
-        resample_method_list = ['near']
-        bounding_box_mode = 'intersection'
-
-        base_a_raster_info = pygeoprocessing.get_raster_info(base_a_path)
-
-        # make a vector whose bounding box is 1 pixel large
-        ring = ogr.Geometry(ogr.wkbLinearRing)
-        ring.AddPoint(1e3, 0)
-        ring.AddPoint(1e3 + pixel_size, 0)
-        ring.AddPoint(1e3 + pixel_size, pixel_size)
-        ring.AddPoint(1e3 + pixel_size, 0)
-        ring.AddPoint(1e3, 0)
-        poly = ogr.Geometry(ogr.wkbPolygon)
-        poly.AddGeometry(ring)
-
-        dual_poly_path = os.path.join(self.workspace_dir, 'dual_poly')
-        vector_driver = gdal.GetDriverByName('ESRI Shapefile')
-        poly_vector = vector_driver.Create(
-            dual_poly_path, 0, 0, 0, gdal.GDT_Unknown)
-        poly_layer = poly_vector.CreateLayer(
-            'poly_vector', None, ogr.wkbPolygon)
-        poly_feature = ogr.Feature(poly_layer.GetLayerDefn())
-        poly_feature.SetGeometry(poly)
-        poly_layer.CreateFeature(poly_feature)
-        poly_layer.SyncToDisk()
-        poly_layer = None
-        poly_vector = None
-
-        target_path = os.path.join(self.workspace_dir, 'target_a.tif')
-        with self.assertRaises(ValueError) as cm:
-            pygeoprocessing.align_and_resize_raster_stack(
-                [base_a_path], [target_path],
-                resample_method_list,
-                base_a_raster_info['pixel_size'], bounding_box_mode,
-                raster_align_index=0,
-                vector_mask_options={
-                    'mask_vector_path': dual_poly_path,
-                    'mask_layer_name': 'dual_poly',
-                })
-        expected_message = 'Bounding boxes do not intersect'
-        actual_message = str(cm.exception)
-        self.assertTrue(expected_message in actual_message, actual_message)
-
-        with self.assertRaises(ValueError) as cm:
-            pygeoprocessing.align_and_resize_raster_stack(
-                [base_a_path], [target_path],
-                resample_method_list,
-                base_a_raster_info['pixel_size'], bounding_box_mode,
-                raster_align_index=0,
-                vector_mask_options={
-                    'bad_mask_vector_path': dual_poly_path,
-                    'mask_layer_name': 'dual_poly',
-                })
-        expected_message = 'no value for "mask_vector_path"'
-        actual_message = str(cm.exception)
-        self.assertTrue(expected_message in actual_message, actual_message)
-
-        with self.assertRaises(ValueError) as cm:
-            pygeoprocessing.warp_raster(
-                base_a_path, base_a_raster_info['pixel_size'],
-                target_path, 'near',
-                vector_mask_options={
-                    'bad_mask_vector_path': dual_poly_path,
-                    'mask_layer_name': 'dual_poly',
-                })
-        expected_message = 'no value for "mask_vector_path"'
-        actual_message = str(cm.exception)
-        self.assertTrue(expected_message in actual_message, actual_message)
-
-        with self.assertRaises(ValueError) as cm:
-            pygeoprocessing.warp_raster(
-                base_a_path, base_a_raster_info['pixel_size'],
-                target_path, 'near',
-                vector_mask_options={
-                    'mask_vector_path': 'not_a_file.shp',
-                    'mask_layer_name': 'dual_poly',
-                })
-        expected_message = 'was not found'
-        actual_message = str(cm.exception)
-        self.assertTrue(expected_message in actual_message, actual_message)
-
-    def test_disjoint_polygon_set_no_bounding_box(self):
-        """PGP.geoprocessing: check disjoint sets."""
-        import pygeoprocessing
-
-        srs = osr.SpatialReference()
-        srs.ImportFromEPSG(32731)  # WGS84 / UTM zone 31s
-        srs_wkt = srs.ExportToWkt()
-
-        def square(centerpoint_tuple):
-            x, y = centerpoint_tuple
-            return shapely.geometry.Polygon(
-                [(x-1.5, y-1.5),
-                 (x-1.5, y+1.5),
-                 (x+1.5, y+1.5),
-                 (x+1.5, y-1.5),
-                 (x-1.5, y-1.5)])
-
-        watershed_geometries = [
-            square((16, -8)),
-            square((8, -10)),
-            square((2, -8)),  # overlap with FID 4
-            square((2, -7)),  # overlap with FID 3
-            square((14, -12)),
-        ]
-
-        outflow_vector = os.path.join(self.workspace_dir, 'outflow.gpkg')
-        pygeoprocessing.testing.create_vector_on_disk(
-            watershed_geometries, srs_wkt, vector_format='GPKG',
-            filename=outflow_vector)
-
-        disjoint_sets = pygeoprocessing.calculate_disjoint_polygon_set(outflow_vector)
-        self.assertEqual(
-            disjoint_sets,
-            [set([1, 2, 3, 5]), set([4])])
-
-    def test_disjoint_polygon_set_no_features_error(self):
-        """PGP.geoprocessing: raise an error when a vector has no features."""
-        import pygeoprocessing
-        import pygeoprocessing.testing
-
-        srs = osr.SpatialReference()
-        srs.ImportFromEPSG(4623)
-
-        empty_vector_path = os.path.join(self.workspace_dir, 'empty.geojson')
-        pygeoprocessing.testing.create_vector_on_disk(
-            geometries=[],
-            projection=srs.ExportToWkt(),
-            fields=None,
-            vector_format='GeoJSON',
-            filename=empty_vector_path)
-
-        with self.assertRaises(RuntimeError) as cm:
-            pygeoprocessing.calculate_disjoint_polygon_set(empty_vector_path)
-
-        self.assertTrue('Vector must have geometries but does not'
-                        in str(cm.exception))
-
-    def test_assert_is_valid_pixel_size(self):
-        """PGP: geoprocessing test to cover valid pixel size."""
-        import pygeoprocessing
-
-        self.assertTrue(pygeoprocessing._assert_is_valid_pixel_size(
-            (-10.5, 18282828228)))
-        with self.assertRaises(ValueError) as cm:
-            pygeoprocessing._assert_is_valid_pixel_size(
-                (-238.2, 'eleventeen'))
-        expected_message = 'Invalid value for'
-        actual_message = str(cm.exception)
-        self.assertTrue(expected_message in actual_message, actual_message)
-
-        with self.assertRaises(ValueError) as cm:
-            pygeoprocessing._assert_is_valid_pixel_size(
-                (-238.2, (10.2,)))
-        expected_message = 'Invalid value for'
-        actual_message = str(cm.exception)
-        self.assertTrue(expected_message in actual_message, actual_message)
-
-<<<<<<< HEAD
-    def test_get_file_info(self):
-        """PGP: geoprocessing test for `file_list` in the get_*_info ops."""
-        import pygeoprocessing
-
-        gtiff_driver = gdal.GetDriverByName('GTiff')
-        raster_path = os.path.join(self.workspace_dir, 'test.tif')
-        raster = gtiff_driver.Create(raster_path, 1, 1, 1, gdal.GDT_Int32)
-        raster.FlushCache()
-        raster_file_list = raster.GetFileList()
-        raster = None
-        raster_info = pygeoprocessing.get_raster_info(raster_path)
-        self.assertEqual(raster_info['file_list'], raster_file_list)
-
-        gpkg_driver = gdal.GetDriverByName('GPKG')
-        vector_path = os.path.join(self.workspace_dir, 'small_vector.gpkg')
-        vector = gpkg_driver.Create(vector_path, 0, 0, 0, gdal.GDT_Unknown)
-        srs = osr.SpatialReference()
-        srs.ImportFromEPSG(4326)
-        layer = vector.CreateLayer('small_vector', srs=srs)
-        del layer
-        vector_file_list = vector.GetFileList()
-        vector = None
-        vector_info = pygeoprocessing.get_vector_info(vector_path)
-        self.assertEqual(vector_info['file_list'], vector_file_list)
-=======
-    def test_get_gis_type(self):
-        """PGP: test geoprocessing type."""
-        import pygeoprocessing
-        gpkg_driver = ogr.GetDriverByName('GPKG')
-        vector_path = os.path.join(self.workspace_dir, 'small_vector.gpkg')
-        vector = gpkg_driver.CreateDataSource(vector_path)
-
-        srs = osr.SpatialReference()
-        srs.ImportFromEPSG(4326)
-        layer = vector.CreateLayer('small_vector', srs=srs)
-        layer.CreateField(ogr.FieldDefn('expected_value', ogr.OFTInteger))
-        layer_defn = layer.GetLayerDefn()
-
-        # make an n x n raster with 2*m x 2*m polygons inside.
-        pixel_size = 1.0
-        subpixel_size = 1./5. * pixel_size
-        origin_x = 1.0
-        origin_y = -1.0
-        n = 16
-        layer.StartTransaction()
-        for row_index in range(n * 2):
-            for col_index in range(n * 2):
-                x_pos = origin_x + (
-                    col_index*2 + 1 + col_index // 2) * subpixel_size
-                y_pos = origin_y - (
-                    row_index*2 + 1 + row_index // 2) * subpixel_size
-                shapely_feature = shapely.geometry.Polygon([
-                    (x_pos, y_pos),
-                    (x_pos+subpixel_size, y_pos),
-                    (x_pos+subpixel_size, y_pos-subpixel_size),
-                    (x_pos, y_pos-subpixel_size),
-                    (x_pos, y_pos)])
-                new_feature = ogr.Feature(layer_defn)
-                new_geometry = ogr.CreateGeometryFromWkb(shapely_feature.wkb)
-                new_feature.SetGeometry(new_geometry)
-                expected_value = row_index // 2 * n + col_index // 2
-                new_feature.SetField('expected_value', expected_value)
-                layer.CreateFeature(new_feature)
-        layer.CommitTransaction()
-        layer.SyncToDisk()
-        layer = None
-        vector = None
-
-        gtiff_driver = gdal.GetDriverByName('GTiff')
-        raster_path = os.path.join(self.workspace_dir, 'small_raster.tif')
-        new_raster = gtiff_driver.Create(
-            raster_path, n, n, 1, gdal.GDT_Int32, options=[
-                'TILED=YES', 'BIGTIFF=YES', 'COMPRESS=LZW',
-                'BLOCKXSIZE=16', 'BLOCKYSIZE=16'])
-        new_raster.SetProjection(srs.ExportToWkt())
-        new_raster.SetGeoTransform([origin_x, 1.0, 0.0, origin_y, 0.0, -1.0])
-        new_band = new_raster.GetRasterBand(1)
-        new_band.SetNoDataValue(-1)
-        array = numpy.array(range(n*n), dtype=numpy.int32).reshape((n, n))
-        new_band.WriteArray(array)
-        new_raster.FlushCache()
-        new_band = None
-        new_raster = None
-
-        text_file_path = os.path.join(self.workspace_dir, 'text_file.txt')
-        with open(text_file_path, 'w') as text_file:
-            text_file.write('test')
-
-        self.assertEqual(
-            pygeoprocessing.get_gis_type(text_file_path),
-            pygeoprocessing.UNKNOWN_TYPE)
-        self.assertEqual(
-            pygeoprocessing.get_gis_type(raster_path),
-            pygeoprocessing.RASTER_TYPE)
-        self.assertEqual(
-            pygeoprocessing.get_gis_type(vector_path),
-            pygeoprocessing.VECTOR_TYPE)
-
-        with self.assertRaises(ValueError) as cm:
-            pygeoprocessing.get_gis_type('totally_fake_file')
-        actual_message = str(cm.exception)
-        self.assertTrue('does not exist' in actual_message, actual_message)
->>>>>>> 7e12cd15
-
-    def test_iterblocks_bad_raster(self):
-        """PGP: tests iterblocks presents useful error on missing raster."""
-        import pygeoprocessing
-        with self.assertRaises(ValueError) as cm:
-            _ = list(pygeoprocessing.iterblocks(('fake_file.tif', 1)))
-        expected_message = 'could not be opened'
-        actual_message = str(cm.exception)
-        self.assertTrue(expected_message in actual_message, actual_message)
+"""PyGeoprocessing 1.0 test suite."""
+import time
+import tempfile
+import os
+import unittest
+import shutil
+import types
+
+from osgeo import gdal
+from osgeo import ogr
+from osgeo import osr
+import numpy
+import scipy.ndimage
+import shapely.geometry
+import mock
+
+try:
+    from builtins import reload
+except ImportError:
+    from imp import reload
+
+
+def passthrough(x):
+    """Use in testing simple raster calculator calls."""
+    return x
+
+
+class PyGeoprocessing10(unittest.TestCase):
+    """Tests for the PyGeoprocesing 1.0 refactor."""
+
+    def setUp(self):
+        """Create a temporary workspace that's deleted later."""
+        self.workspace_dir = tempfile.mkdtemp()
+
+    def tearDown(self):
+        """Clean up remaining files."""
+        shutil.rmtree(self.workspace_dir)
+
+    def test_star_import(self):
+        """PGP: verify we can use *-import statement."""
+        # Actually trying out the `from pygeoprocessing import *` notation here
+        # raises a SyntaxWarning.  Instead, I'll just ensure that every
+        # attribute in pygeoprocessing.__all__ is a function that is available
+        # at the pygeoprocessing level.
+        import pygeoprocessing
+        import inspect
+        for attrname in pygeoprocessing.__all__:
+            try:
+                func = getattr(pygeoprocessing, attrname)
+                self.assertTrue(
+                    isinstance(func, (
+                        types.FunctionType, types.BuiltinFunctionType)) or
+                    inspect.isroutine(func))
+            except AttributeError:
+                self.fail(('Function %s is in pygeoprocessing.__all__ but '
+                           'is not exposed at the package level') % attrname)
+
+    def test_version_loaded(self):
+        """PGP: verify we can load the version."""
+        try:
+            import pygeoprocessing
+            # Verifies that there's a version attribute and it has a value.
+            self.assertTrue(len(pygeoprocessing.__version__) > 0)
+        except Exception:
+            self.fail('Could not load pygeoprocessing version.')
+
+    def test_version_not_loaded(self):
+        """PGP: verify exception when not installed."""
+        from pkg_resources import DistributionNotFound
+        import pygeoprocessing
+
+        with mock.patch('pygeoprocessing.pkg_resources.get_distribution',
+                        side_effect=DistributionNotFound('pygeoprocessing')):
+            with self.assertRaises(RuntimeError):
+                # RuntimeError is a side effect of `import pygeoprocessing`,
+                # so we reload it to retrigger the metadata load.
+                pygeoprocessing = reload(pygeoprocessing)
+
+    def test_reclassify_raster_missing_pixel_value(self):
+        """PGP.geoprocessing: test reclassify raster with missing value."""
+        import pygeoprocessing
+        import pygeoprocessing.testing
+        from pygeoprocessing.testing import sampledata
+        reference = sampledata.SRS_COLOMBIA
+        n_pixels = 9
+        pixel_matrix = numpy.ones((n_pixels, n_pixels), numpy.float32)
+        test_value = 0.5
+        pixel_matrix[:] = test_value
+        pixel_matrix[-1, 0] = test_value - 1  # making a bad value
+        nodata_target = -1
+        raster_path = os.path.join(self.workspace_dir, 'raster.tif')
+        target_path = os.path.join(self.workspace_dir, 'target.tif')
+        pygeoprocessing.testing.create_raster_on_disk(
+            [pixel_matrix], reference.origin, reference.projection,
+            nodata_target, reference.pixel_size(30), filename=raster_path)
+
+        value_map = {
+            test_value: 100,
+        }
+        target_nodata = -1
+        with self.assertRaises(ValueError) as cm:
+            pygeoprocessing.reclassify_raster(
+                (raster_path, 1), value_map, target_path, gdal.GDT_Float32,
+                target_nodata, values_required=True)
+        expected_message = (
+            'The following 1 raster values [-0.5] from "%s" do not have ' %
+            (raster_path,))
+        actual_message = str(cm.exception)
+        self.assertTrue(expected_message in actual_message, actual_message)
+
+    def test_reclassify_raster(self):
+        """PGP.geoprocessing: test reclassify raster."""
+        import pygeoprocessing
+        import pygeoprocessing.testing
+        from pygeoprocessing.testing import sampledata
+        reference = sampledata.SRS_COLOMBIA
+        n_pixels = 9
+        pixel_matrix = numpy.ones((n_pixels, n_pixels), numpy.float32)
+        test_value = 0.5
+        pixel_matrix[:] = test_value
+        nodata_target = -1
+        raster_path = os.path.join(self.workspace_dir, 'raster.tif')
+        target_path = os.path.join(self.workspace_dir, 'target.tif')
+        pygeoprocessing.testing.create_raster_on_disk(
+            [pixel_matrix], reference.origin, reference.projection,
+            nodata_target, reference.pixel_size(30), filename=raster_path)
+
+        value_map = {
+            test_value: 100,
+        }
+        target_nodata = -1
+        pygeoprocessing.reclassify_raster(
+            (raster_path, 1), value_map, target_path, gdal.GDT_Float32,
+            target_nodata, values_required=True)
+        target_raster = gdal.OpenEx(target_path, gdal.OF_RASTER)
+        target_band = target_raster.GetRasterBand(1)
+        target_array = target_band.ReadAsArray()
+        target_band = None
+        target_raster = None
+        self.assertEqual(
+            numpy.sum(target_array), n_pixels**2 * value_map[test_value])
+
+    def test_reclassify_raster_no_raster_path_band(self):
+        """PGP.geoprocessing: test reclassify raster is path band aware."""
+        import pygeoprocessing
+        import pygeoprocessing.testing
+        from pygeoprocessing.testing import sampledata
+        reference = sampledata.SRS_COLOMBIA
+        n_pixels = 9
+        pixel_matrix = numpy.ones((n_pixels, n_pixels), numpy.float32)
+        test_value = 0.5
+        pixel_matrix[:] = test_value
+        nodata_target = -1
+        raster_path = os.path.join(self.workspace_dir, 'raster.tif')
+        target_path = os.path.join(self.workspace_dir, 'target.tif')
+        pygeoprocessing.testing.create_raster_on_disk(
+            [pixel_matrix], reference.origin, reference.projection,
+            nodata_target, reference.pixel_size(30), filename=raster_path)
+
+        value_map = {
+            test_value: 100,
+        }
+        target_nodata = -1
+        # we expect a value error because we didn't pass a (path, band)
+        # for the first argument
+        with self.assertRaises(ValueError):
+            pygeoprocessing.reclassify_raster(
+                raster_path, value_map, target_path, gdal.GDT_Float32,
+                target_nodata, values_required=True)
+
+    def test_reclassify_raster_empty_value_map(self):
+        """PGP.geoprocessing: test reclassify raster."""
+        import pygeoprocessing
+        import pygeoprocessing.testing
+        from pygeoprocessing.testing import sampledata
+        reference = sampledata.SRS_COLOMBIA
+        n_pixels = 9
+        pixel_matrix = numpy.ones((n_pixels, n_pixels), numpy.float32)
+        test_value = 0.5
+        pixel_matrix[:] = test_value
+        nodata_target = -1
+        raster_path = os.path.join(self.workspace_dir, 'raster.tif')
+        target_path = os.path.join(self.workspace_dir, 'target.tif')
+        pygeoprocessing.testing.create_raster_on_disk(
+            [pixel_matrix], reference.origin, reference.projection,
+            nodata_target, reference.pixel_size(30), filename=raster_path)
+
+        empty_value_map = {
+        }
+        target_nodata = -1
+        with self.assertRaises(ValueError):
+            pygeoprocessing.reclassify_raster(
+                (raster_path, 1), empty_value_map, target_path, gdal.GDT_Float32,
+                target_nodata, values_required=False)
+
+    def test_reproject_vector(self):
+        """PGP.geoprocessing: test reproject vector."""
+        import pygeoprocessing
+        import pygeoprocessing.testing
+        from pygeoprocessing.testing import sampledata
+        reference = sampledata.SRS_WILLAMETTE
+        pixel_size = 30.0
+        n_pixels = 9
+        polygon_a = shapely.geometry.Polygon([
+            (reference.origin[0], reference.origin[1]),
+            (reference.origin[0], -pixel_size * n_pixels+reference.origin[1]),
+            (reference.origin[0]+pixel_size * n_pixels,
+             -pixel_size * n_pixels+reference.origin[1]),
+            (reference.origin[0]+pixel_size * n_pixels, reference.origin[1]),
+            (reference.origin[0], reference.origin[1])])
+        base_vector_path = os.path.join(
+            self.workspace_dir, 'base_vector.json')
+        aggregate_field_name = 'id'
+        pygeoprocessing.testing.create_vector_on_disk(
+            [polygon_a], reference.projection,
+            fields={'id': 'int'}, attributes=[
+                {aggregate_field_name: 0}],
+            vector_format='GeoJSON', filename=base_vector_path)
+
+        target_reference = osr.SpatialReference()
+        # UTM zone 18N
+        target_reference.ImportFromEPSG(26918)
+
+        target_vector_path = os.path.join(
+            self.workspace_dir, 'target_vector.shp')
+        # create the file first so the model needs to deal with that
+        target_file = open(target_vector_path, 'w')
+        target_file.close()
+        pygeoprocessing.reproject_vector(
+            base_vector_path, target_reference.ExportToWkt(),
+            target_vector_path, layer_id=0)
+
+        vector = ogr.Open(target_vector_path)
+        layer = vector.GetLayer()
+        result_reference = layer.GetSpatialRef()
+        layer = None
+        vector = None
+        self.assertTrue(
+            osr.SpatialReference(result_reference.ExportToWkt()).IsSame(
+                osr.SpatialReference(target_reference.ExportToWkt())))
+
+    def test_calculate_disjoint_polygon_set(self):
+        """PGP.geoprocessing: test calc_disjoint_poly no/intersection."""
+        import pygeoprocessing
+        import pygeoprocessing.testing
+        gpkg_driver = ogr.GetDriverByName('GPKG')
+        vector_path = os.path.join(self.workspace_dir, 'small_vector.gpkg')
+        vector = gpkg_driver.CreateDataSource(vector_path)
+
+        srs = osr.SpatialReference()
+        srs.ImportFromEPSG(4326)
+        layer = vector.CreateLayer('small_vector', srs=srs)
+        layer.CreateField(ogr.FieldDefn('expected_value', ogr.OFTInteger))
+        layer_defn = layer.GetLayerDefn()
+
+        # make an n x n raster with 2*m x 2*m polygons inside.
+        pixel_size = 1.0
+        subpixel_size = 1./5. * pixel_size
+        origin_x = 1.0
+        origin_y = -1.0
+        n = 1
+        layer.StartTransaction()
+        for row_index in range(n * 2):
+            for col_index in range(n * 2):
+                x_pos = origin_x + (
+                    col_index*2 + 1 + col_index // 2) * subpixel_size
+                y_pos = origin_y - (
+                    row_index*2 + 1 + row_index // 2) * subpixel_size
+                shapely_feature = shapely.geometry.Polygon([
+                    (x_pos, y_pos),
+                    (x_pos+subpixel_size, y_pos),
+                    (x_pos+subpixel_size, y_pos-subpixel_size),
+                    (x_pos, y_pos-subpixel_size),
+                    (x_pos, y_pos)])
+                new_feature = ogr.Feature(layer_defn)
+                new_geometry = ogr.CreateGeometryFromWkb(shapely_feature.wkb)
+                new_feature.SetGeometry(new_geometry)
+                expected_value = row_index // 2 * n + col_index // 2
+                new_feature.SetField('expected_value', expected_value)
+                layer.CreateFeature(new_feature)
+        layer.CommitTransaction()
+        layer.SyncToDisk()
+
+        result = pygeoprocessing.calculate_disjoint_polygon_set(
+            vector_path, bounding_box=[-10, -10, -9, -9])
+        self.assertTrue(not result)
+
+        # otherwise none overlap:
+        result = pygeoprocessing.calculate_disjoint_polygon_set(vector_path)
+        self.assertEqual(len(result), 1, result)
+
+    def test_zonal_stats_for_small_polygons(self):
+        """PGP.geoprocessing: test small polygons for zonal stats."""
+        import pygeoprocessing
+        import pygeoprocessing.testing
+        gpkg_driver = ogr.GetDriverByName('GPKG')
+        vector_path = os.path.join(self.workspace_dir, 'small_vector.gpkg')
+        vector = gpkg_driver.CreateDataSource(vector_path)
+
+        srs = osr.SpatialReference()
+        srs.ImportFromEPSG(4326)
+        layer = vector.CreateLayer('small_vector', srs=srs)
+        layer.CreateField(ogr.FieldDefn('expected_value', ogr.OFTInteger))
+        layer_defn = layer.GetLayerDefn()
+
+        # make an n x n raster with 2*m x 2*m polygons inside.
+        pixel_size = 1.0
+        subpixel_size = 1./5. * pixel_size
+        origin_x = 1.0
+        origin_y = -1.0
+        n = 16
+        layer.StartTransaction()
+        for row_index in range(n * 2):
+            for col_index in range(n * 2):
+                x_pos = origin_x + (
+                    col_index*2 + 1 + col_index // 2) * subpixel_size
+                y_pos = origin_y - (
+                    row_index*2 + 1 + row_index // 2) * subpixel_size
+                shapely_feature = shapely.geometry.Polygon([
+                    (x_pos, y_pos),
+                    (x_pos+subpixel_size, y_pos),
+                    (x_pos+subpixel_size, y_pos-subpixel_size),
+                    (x_pos, y_pos-subpixel_size),
+                    (x_pos, y_pos)])
+                new_feature = ogr.Feature(layer_defn)
+                new_geometry = ogr.CreateGeometryFromWkb(shapely_feature.wkb)
+                new_feature.SetGeometry(new_geometry)
+                expected_value = row_index // 2 * n + col_index // 2
+                new_feature.SetField('expected_value', expected_value)
+                layer.CreateFeature(new_feature)
+        layer.CommitTransaction()
+        layer.SyncToDisk()
+
+        gtiff_driver = gdal.GetDriverByName('GTiff')
+        raster_path = os.path.join(self.workspace_dir, 'small_raster.tif')
+        new_raster = gtiff_driver.Create(
+            raster_path, n, n, 1, gdal.GDT_Int32, options=[
+                'TILED=YES', 'BIGTIFF=YES', 'COMPRESS=LZW',
+                'BLOCKXSIZE=16', 'BLOCKYSIZE=16'])
+        new_raster.SetProjection(srs.ExportToWkt())
+        new_raster.SetGeoTransform([origin_x, 1.0, 0.0, origin_y, 0.0, -1.0])
+        new_band = new_raster.GetRasterBand(1)
+        new_band.SetNoDataValue(-1)
+        array = numpy.array(range(n*n), dtype=numpy.int32).reshape((n, n))
+        new_band.WriteArray(array)
+        new_raster.FlushCache()
+        new_band = None
+        new_raster = None
+
+        zonal_stats = pygeoprocessing.zonal_statistics(
+            (raster_path, 1), vector_path)
+        self.assertEqual(len(zonal_stats), 4*n*n)
+        for poly_id in zonal_stats:
+            feature = layer.GetFeature(poly_id)
+            self.assertEqual(
+                feature.GetField('expected_value'),
+                zonal_stats[poly_id]['sum'])
+
+    def test_zonal_stats_no_bb_overlap(self):
+        """PGP.geoprocessing: test no vector bb raster overlap."""
+        import pygeoprocessing
+        gpkg_driver = ogr.GetDriverByName('GPKG')
+        vector_path = os.path.join(self.workspace_dir, 'vector.gpkg')
+        vector = gpkg_driver.CreateDataSource(vector_path)
+
+        srs = osr.SpatialReference()
+        srs.ImportFromEPSG(4326)
+        layer = vector.CreateLayer('small_vector', srs=srs)
+        layer_defn = layer.GetLayerDefn()
+
+        # make an n x n raster with 2*m x 2*m polygons inside.
+        pixel_size = 1.0
+        subpixel_size = 1./5. * pixel_size
+        origin_x = 1.0
+        origin_y = -1.0
+        n = 16
+        layer.StartTransaction()
+        x_pos = origin_x - n
+        y_pos = origin_y + n
+        shapely_feature = shapely.geometry.Polygon([
+            (x_pos, y_pos),
+            (x_pos+subpixel_size, y_pos),
+            (x_pos+subpixel_size, y_pos-subpixel_size),
+            (x_pos, y_pos-subpixel_size),
+            (x_pos, y_pos)])
+        new_feature = ogr.Feature(layer_defn)
+        new_geometry = ogr.CreateGeometryFromWkb(shapely_feature.wkb)
+        new_feature.SetGeometry(new_geometry)
+        layer.CreateFeature(new_feature)
+        layer.CommitTransaction()
+        layer.SyncToDisk()
+        layer = None
+        vector = None
+
+        gtiff_driver = gdal.GetDriverByName('GTiff')
+        raster_path = os.path.join(self.workspace_dir, 'small_raster.tif')
+        new_raster = gtiff_driver.Create(
+            raster_path, n, n, 1, gdal.GDT_Int32, options=[
+                'TILED=YES', 'BIGTIFF=YES', 'COMPRESS=LZW',
+                'BLOCKXSIZE=16', 'BLOCKYSIZE=16'])
+        new_raster.SetProjection(srs.ExportToWkt())
+        new_raster.SetGeoTransform([origin_x, 1.0, 0.0, origin_y, 0.0, -1.0])
+        new_band = new_raster.GetRasterBand(1)
+        new_band.SetNoDataValue(-1)
+        array = numpy.array(range(n*n), dtype=numpy.int32).reshape((n, n))
+        new_band.WriteArray(array)
+        new_raster.FlushCache()
+        new_band = None
+        new_raster = None
+
+        zonal_stats = pygeoprocessing.zonal_statistics(
+            (raster_path, 1), vector_path)
+        for poly_id in zonal_stats:
+            self.assertEqual(zonal_stats[poly_id]['sum'], 0.0)
+
+    def test_zonal_stats_all_outside(self):
+        """PGP.geoprocessing: test vector all outside raster."""
+        import pygeoprocessing
+        gpkg_driver = ogr.GetDriverByName('GPKG')
+        vector_path = os.path.join(self.workspace_dir, 'vector.gpkg')
+        vector = gpkg_driver.CreateDataSource(vector_path)
+
+        srs = osr.SpatialReference()
+        srs.ImportFromEPSG(4326)
+        layer = vector.CreateLayer('small_vector', srs=srs)
+        layer_defn = layer.GetLayerDefn()
+
+        # make an n x n raster with 2*m x 2*m polygons inside.
+        pixel_size = 1.0
+        subpixel_size = 1./5. * pixel_size
+        origin_x = 1.0
+        origin_y = -1.0
+        n = 16
+        layer.StartTransaction()
+        x_pos = origin_x - n
+        y_pos = origin_y + n
+        shapely_feature = shapely.geometry.Polygon([
+            (x_pos, y_pos),
+            (x_pos+subpixel_size, y_pos),
+            (x_pos+subpixel_size, y_pos-subpixel_size),
+            (x_pos, y_pos-subpixel_size),
+            (x_pos, y_pos)])
+        new_feature = ogr.Feature(layer_defn)
+        new_geometry = ogr.CreateGeometryFromWkb(shapely_feature.wkb)
+        new_feature.SetGeometry(new_geometry)
+        layer.CreateFeature(new_feature)
+
+        x_pos = origin_x + n*2
+        y_pos = origin_y - n*2
+        shapely_feature = shapely.geometry.Polygon([
+            (x_pos, y_pos),
+            (x_pos+subpixel_size, y_pos),
+            (x_pos+subpixel_size, y_pos-subpixel_size),
+            (x_pos, y_pos-subpixel_size),
+            (x_pos, y_pos)])
+        new_feature = ogr.Feature(layer_defn)
+        new_geometry = ogr.CreateGeometryFromWkb(shapely_feature.wkb)
+
+        x_pos = origin_x - subpixel_size*.99
+        y_pos = origin_y + subpixel_size*.99
+        shapely_feature = shapely.geometry.Polygon([
+            (x_pos, y_pos),
+            (x_pos+subpixel_size, y_pos),
+            (x_pos+subpixel_size, y_pos-subpixel_size),
+            (x_pos, y_pos-subpixel_size),
+            (x_pos, y_pos)])
+        new_feature = ogr.Feature(layer_defn)
+        new_geometry = ogr.CreateGeometryFromWkb(shapely_feature.wkb)
+        new_feature.SetGeometry(new_geometry)
+        layer.CreateFeature(new_feature)
+
+        x_pos = origin_x + (n+.99)
+        y_pos = origin_y - (n+.99)
+        shapely_feature = shapely.geometry.Polygon([
+            (x_pos, y_pos),
+            (x_pos+subpixel_size, y_pos),
+            (x_pos+subpixel_size, y_pos-subpixel_size),
+            (x_pos, y_pos-subpixel_size),
+            (x_pos, y_pos)])
+        new_feature = ogr.Feature(layer_defn)
+        new_geometry = ogr.CreateGeometryFromWkb(shapely_feature.wkb)
+        new_feature.SetGeometry(new_geometry)
+        layer.CreateFeature(new_feature)
+
+        layer.CommitTransaction()
+        layer.SyncToDisk()
+
+        gtiff_driver = gdal.GetDriverByName('GTiff')
+        raster_path = os.path.join(self.workspace_dir, 'small_raster.tif')
+        new_raster = gtiff_driver.Create(
+            raster_path, n, n, 1, gdal.GDT_Int32, options=[
+                'TILED=YES', 'BIGTIFF=YES', 'COMPRESS=LZW',
+                'BLOCKXSIZE=16', 'BLOCKYSIZE=16'])
+        new_raster.SetProjection(srs.ExportToWkt())
+        new_raster.SetGeoTransform([origin_x, 1.0, 0.0, origin_y, 0.0, -1.0])
+        new_band = new_raster.GetRasterBand(1)
+        new_band.SetNoDataValue(-1)
+        array = numpy.array(range(n*n), dtype=numpy.int32).reshape((n, n))
+        # this will catch a polygon that barely intersects the upper left
+        # hand corner but is nodata.
+        array[0, 0] = -1
+        new_band.WriteArray(array)
+        new_raster.FlushCache()
+        new_band = None
+        new_raster = None
+
+        zonal_stats = pygeoprocessing.zonal_statistics(
+            (raster_path, 1), vector_path)
+        for poly_id in zonal_stats:
+            self.assertEqual(zonal_stats[poly_id]['sum'], 0.0)
+
+        raster_path = os.path.join(
+            self.workspace_dir, 'nonodata_small_raster.tif')
+        new_raster = gtiff_driver.Create(
+            raster_path, n, n, 1, gdal.GDT_Int32, options=[
+                'TILED=YES', 'BIGTIFF=YES', 'COMPRESS=LZW',
+                'BLOCKXSIZE=16', 'BLOCKYSIZE=16'])
+        new_raster.SetProjection(srs.ExportToWkt())
+        new_raster.SetGeoTransform(
+            [origin_x+n, -1.0, 0.0, origin_y-n, 0.0, 1.0])
+        new_band = new_raster.GetRasterBand(1)
+        array = numpy.fliplr(numpy.flipud(
+            numpy.array(range(n*n), dtype=numpy.int32).reshape((n, n))))
+        # this will catch a polygon that barely intersects the upper left
+        # hand corner but is nodata.
+        new_band.WriteArray(array)
+        new_raster.FlushCache()
+        new_band = None
+        new_raster = None
+
+        zonal_stats = pygeoprocessing.zonal_statistics(
+            (raster_path, 1), vector_path)
+        for poly_id in zonal_stats:
+            self.assertEqual(zonal_stats[poly_id]['sum'], 0.0)
+
+    def test_mask_raster(self):
+        """PGP.geoprocessing: test mask raster."""
+        import pygeoprocessing
+        gpkg_driver = ogr.GetDriverByName('GPKG')
+        vector_path = os.path.join(self.workspace_dir, 'small_vector.gpkg')
+        vector = gpkg_driver.CreateDataSource(vector_path)
+
+        srs = osr.SpatialReference()
+        srs.ImportFromEPSG(4326)
+        layer = vector.CreateLayer('small_vector', srs=srs)
+        layer_defn = layer.GetLayerDefn()
+
+        origin_x = 1.0
+        origin_y = -1.0
+        n = 16
+
+        layer.StartTransaction()
+        shapely_feature = shapely.geometry.Polygon([
+            (origin_x, origin_y),
+            (origin_x+n, origin_y),
+            (origin_x+n, origin_y-n//2),
+            (origin_x, origin_y-n//2),
+            (origin_x, origin_y)])
+        new_feature = ogr.Feature(layer_defn)
+        new_geometry = ogr.CreateGeometryFromWkb(shapely_feature.wkb)
+        new_feature.SetGeometry(new_geometry)
+        layer.CreateFeature(new_feature)
+        layer.CommitTransaction()
+        layer.SyncToDisk()
+
+        gtiff_driver = gdal.GetDriverByName('GTiff')
+        raster_path = os.path.join(self.workspace_dir, 'small_raster.tif')
+        new_raster = gtiff_driver.Create(
+            raster_path, n, n, 1, gdal.GDT_Int32, options=[
+                'TILED=YES', 'BIGTIFF=YES', 'COMPRESS=LZW',
+                'BLOCKXSIZE=16', 'BLOCKYSIZE=16'])
+        new_raster.SetProjection(srs.ExportToWkt())
+        new_raster.SetGeoTransform([origin_x, 1.0, 0.0, origin_y, 0.0, -1.0])
+        new_band = new_raster.GetRasterBand(1)
+        new_band.Fill(2)
+        new_raster.FlushCache()
+        new_band = None
+        new_raster = None
+
+        target_mask_raster_path = os.path.join(
+            self.workspace_dir, 'test_mask.tif')
+        pygeoprocessing.mask_raster(
+            (raster_path, 1), vector_path, target_mask_raster_path,
+            target_mask_value=None, working_dir=self.workspace_dir)
+
+        mask_raster = gdal.OpenEx(target_mask_raster_path, gdal.OF_RASTER)
+        mask_band = mask_raster.GetRasterBand(1)
+        mask_array = mask_band.ReadAsArray()
+        expected_result = numpy.empty((16, 16))
+        expected_result[0:8, :] = 2
+        expected_result[8::, :] = 0
+        self.assertTrue(
+            numpy.count_nonzero(numpy.isclose(
+                mask_array, expected_result)) == 16**2)
+
+        pygeoprocessing.mask_raster(
+            (raster_path, 1), vector_path, target_mask_raster_path,
+            target_mask_value=12, working_dir=self.workspace_dir)
+
+        mask_raster = gdal.OpenEx(target_mask_raster_path, gdal.OF_RASTER)
+        mask_band = mask_raster.GetRasterBand(1)
+        mask_array = mask_band.ReadAsArray()
+        expected_result = numpy.empty((16, 16))
+        expected_result[0:8, :] = 2
+        expected_result[8::, :] = 12
+        self.assertTrue(
+            numpy.count_nonzero(numpy.isclose(
+                mask_array, expected_result)) == 16**2)
+
+    def test_reproject_vector_partial_fields(self):
+        """PGP.geoprocessing: reproject vector with partial field copy."""
+        import pygeoprocessing
+        import pygeoprocessing.testing
+        from pygeoprocessing.testing import sampledata
+        reference = sampledata.SRS_WILLAMETTE
+        pixel_size = 30.0
+        n_pixels = 9
+        polygon_a = shapely.geometry.Polygon([
+            (reference.origin[0], reference.origin[1]),
+            (reference.origin[0], -pixel_size * n_pixels+reference.origin[1]),
+            (reference.origin[0]+pixel_size * n_pixels,
+             -pixel_size * n_pixels+reference.origin[1]),
+            (reference.origin[0]+pixel_size * n_pixels, reference.origin[1]),
+            (reference.origin[0], reference.origin[1])])
+        base_vector_path = os.path.join(
+            self.workspace_dir, 'base_vector.json')
+        aggregate_field_name = 'id'
+        pygeoprocessing.testing.create_vector_on_disk(
+            [polygon_a], reference.projection,
+            fields={
+                'id': 'int',
+                'foo': 'string'},
+            attributes=[{aggregate_field_name: 0}],
+            vector_format='GeoJSON', filename=base_vector_path)
+
+        target_reference = osr.SpatialReference()
+        # UTM zone 18N
+        target_reference.ImportFromEPSG(26918)
+
+        target_vector_path = os.path.join(
+            self.workspace_dir, 'target_vector.shp')
+        # create the file first so the model needs to deal with that
+        target_file = open(target_vector_path, 'w')
+        target_file.close()
+        pygeoprocessing.reproject_vector(
+            base_vector_path, target_reference.ExportToWkt(),
+            target_vector_path, layer_id=0, copy_fields=['id'])
+
+        vector = ogr.Open(target_vector_path)
+        layer = vector.GetLayer()
+        result_reference = layer.GetSpatialRef()
+        layer_defn = layer.GetLayerDefn()
+        self.assertTrue(
+            osr.SpatialReference(result_reference.ExportToWkt()).IsSame(
+                osr.SpatialReference(target_reference.ExportToWkt())))
+        self.assertTrue(layer_defn.GetFieldCount(), 1)
+        self.assertEqual(layer_defn.GetFieldIndex('id'), 0)
+
+        target_vector_no_fields_path = os.path.join(
+            self.workspace_dir, 'target_vector_no_fields.shp')
+        pygeoprocessing.reproject_vector(
+            base_vector_path, target_reference.ExportToWkt(),
+            target_vector_no_fields_path, layer_id=0, copy_fields=False)
+        layer = None
+        vector = None
+
+        vector = ogr.Open(target_vector_no_fields_path)
+        layer = vector.GetLayer()
+        result_reference = layer.GetSpatialRef()
+        layer_defn = layer.GetLayerDefn()
+        self.assertTrue(
+            osr.SpatialReference(result_reference.ExportToWkt()).IsSame(
+                osr.SpatialReference(target_reference.ExportToWkt())))
+        self.assertTrue(layer_defn.GetFieldCount(), 0)
+        layer = None
+        vector = None
+
+    def test_zonal_statistics(self):
+        """PGP.geoprocessing: test zonal stats function."""
+        import pygeoprocessing
+        import pygeoprocessing.testing
+        from pygeoprocessing.testing import sampledata
+        # create aggregating polygon
+        reference = sampledata.SRS_COLOMBIA
+        pixel_size = 30.0
+        n_pixels = 9
+        polygon_a = shapely.geometry.Polygon([
+            (reference.origin[0], reference.origin[1]),
+            (reference.origin[0], -pixel_size * n_pixels+reference.origin[1]),
+            (reference.origin[0]+pixel_size * n_pixels,
+             -pixel_size * n_pixels+reference.origin[1]),
+            (reference.origin[0]+pixel_size * n_pixels, reference.origin[1]),
+            (reference.origin[0], reference.origin[1])])
+        polygon_b = shapely.geometry.Polygon([
+            (reference.origin[0], reference.origin[1]),
+            (reference.origin[0], -pixel_size+reference.origin[1]),
+            (reference.origin[0]+pixel_size, -pixel_size+reference.origin[1]),
+            (reference.origin[0]+pixel_size, reference.origin[1]),
+            (reference.origin[0], reference.origin[1])])
+        polygon_c = shapely.geometry.Polygon([
+            (reference.origin[1]*2, reference.origin[1]*3),
+            (reference.origin[1]*2, -pixel_size+reference.origin[1]*3),
+            (reference.origin[1]*2+pixel_size, -pixel_size+reference.origin[1]*3),
+            (reference.origin[1]*2+pixel_size, reference.origin[1]*3),
+            (reference.origin[1]*2, reference.origin[1]*3)])
+        aggregating_vector_path = os.path.join(
+            self.workspace_dir, 'aggregate_vector')
+        pygeoprocessing.testing.create_vector_on_disk(
+            [polygon_a, polygon_b, polygon_c], reference.projection,
+            vector_format='GeoJSON', filename=aggregating_vector_path)
+        pixel_matrix = numpy.ones((n_pixels, n_pixels), numpy.float32)
+        nodata_target = None
+        raster_path = os.path.join(self.workspace_dir, 'raster.tif')
+        pygeoprocessing.testing.create_raster_on_disk(
+            [pixel_matrix], reference.origin, reference.projection,
+            nodata_target, reference.pixel_size(30), filename=raster_path)
+        result = pygeoprocessing.zonal_statistics(
+            (raster_path, 1), aggregating_vector_path,
+            aggregate_layer_name=None,
+            ignore_nodata=True,
+            polygons_might_overlap=True)
+        expected_result = {
+            0: {
+                'count': 81,
+                'max': 1.0,
+                'min': 1.0,
+                'nodata_count': 0,
+                'sum': 81.0},
+            1: {
+                'count': 1,
+                'max': 1.0,
+                'min': 1.0,
+                'nodata_count': 0,
+                'sum': 1.0},
+            2: {
+                'min': None,
+                'max': None,
+                'count': 0,
+                'nodata_count': 0,
+                'sum': 0.0}}
+        self.assertEqual(result, expected_result)
+
+    def test_zonal_statistics_nodata(self):
+        """PGP.geoprocessing: test zonal stats function with non-overlap."""
+        import pygeoprocessing
+        import pygeoprocessing.testing
+        from pygeoprocessing.testing import sampledata
+        # create aggregating polygon
+        reference = sampledata.SRS_COLOMBIA
+        pixel_size = 30.0
+        n_pixels = 9
+        polygon_a = shapely.geometry.Polygon([
+            (reference.origin[0], reference.origin[1]),
+            (reference.origin[0], -pixel_size * n_pixels+reference.origin[1]),
+            (reference.origin[0]+pixel_size * n_pixels,
+             -pixel_size * n_pixels+reference.origin[1]),
+            (reference.origin[0]+pixel_size * n_pixels, reference.origin[1]),
+            (reference.origin[0], reference.origin[1])])
+        aggregating_vector_path = os.path.join(
+            self.workspace_dir, 'aggregate_vector')
+        aggregate_field_name = 'id'
+        pygeoprocessing.testing.create_vector_on_disk(
+            [polygon_a], reference.projection,
+            fields={'id': 'int'}, attributes=[
+                {aggregate_field_name: 0}],
+            vector_format='GeoJSON', filename=aggregating_vector_path)
+        pixel_matrix = numpy.ones((n_pixels, n_pixels), numpy.float32)
+        nodata_target = -1
+        pixel_matrix[:] = nodata_target
+        raster_path = os.path.join(self.workspace_dir, 'raster.tif')
+        pygeoprocessing.testing.create_raster_on_disk(
+            [pixel_matrix], reference.origin, reference.projection,
+            nodata_target, reference.pixel_size(30), filename=raster_path)
+        result = pygeoprocessing.zonal_statistics(
+            (raster_path, 1), aggregating_vector_path,
+            aggregate_layer_name=None,
+            ignore_nodata=True,
+            polygons_might_overlap=False)
+        expected_result = {
+            0: {
+                'count': 0,
+                'max': None,
+                'min': None,
+                'nodata_count': 81,
+                'sum': 0.0}}
+        self.assertEqual(result, expected_result)
+
+    def test_zonal_statistics_nodata_is_zero(self):
+        """PGP.geoprocessing: test zonal stats function with nodata set to 0."""
+        import pygeoprocessing
+        import pygeoprocessing.testing
+        from pygeoprocessing.testing import sampledata
+        # create aggregating polygon
+        gpkg_driver = ogr.GetDriverByName('GPKG')
+        vector_path = os.path.join(self.workspace_dir, 'small_vector.gpkg')
+        vector = gpkg_driver.CreateDataSource(vector_path)
+
+        srs = osr.SpatialReference()
+        srs.ImportFromEPSG(4326)
+        layer = vector.CreateLayer('small_vector', srs=srs)
+        layer_defn = layer.GetLayerDefn()
+
+        origin_x = 1.0
+        origin_y = -1.0
+        n = 2
+
+        layer.StartTransaction()
+        shapely_feature = shapely.geometry.Polygon([
+            (origin_x, origin_y),
+            (origin_x+n, origin_y),
+            (origin_x+n, origin_y-n),
+            (origin_x, origin_y-n),
+            (origin_x, origin_y)])
+        new_feature = ogr.Feature(layer_defn)
+        new_geometry = ogr.CreateGeometryFromWkb(shapely_feature.wkb)
+        new_feature.SetGeometry(new_geometry)
+        layer.CreateFeature(new_feature)
+        layer.CommitTransaction()
+        layer.SyncToDisk()
+
+        layer = None
+        vector = None
+
+        # create raster with nodata value of 0
+        gtiff_driver = gdal.GetDriverByName('GTiff')
+        raster_path = os.path.join(self.workspace_dir, 'small_raster.tif')
+        new_raster = gtiff_driver.Create(
+            raster_path, n, n, 1, gdal.GDT_Int32, options=[
+                'TILED=YES', 'BIGTIFF=YES', 'COMPRESS=LZW',
+                'BLOCKXSIZE=16', 'BLOCKYSIZE=16'])
+        new_raster.SetProjection(srs.ExportToWkt())
+        new_raster.SetGeoTransform([origin_x, 1.0, 0.0, origin_y, 0.0, -1.0])
+        new_band = new_raster.GetRasterBand(1)
+        new_band.WriteArray(numpy.array([[1, 0], [1, 0]]))
+        new_band.SetNoDataValue(0)
+        new_raster.FlushCache()
+        new_band = None
+        new_raster = None
+
+        result = pygeoprocessing.zonal_statistics(
+            (raster_path, 1), vector_path,
+            aggregate_layer_name=None,
+            ignore_nodata=True,
+            polygons_might_overlap=False)
+        expected_result = {
+            1: {
+                'count': 2,
+                'max': 1,
+                'min': 1,
+                'nodata_count': 2,
+                'sum': 2.0}}
+        self.assertEqual(result, expected_result)
+
+    def test_zonal_statistics_named_layer(self):
+        """PGP.geoprocessing: test zonal stats with named layer."""
+        import pygeoprocessing
+        import pygeoprocessing.testing
+        from pygeoprocessing.testing import sampledata
+        # create aggregating polygon
+        reference = sampledata.SRS_COLOMBIA
+        pixel_size = 30.0
+        n_pixels = 9
+        polygon_a = shapely.geometry.Polygon([
+            (reference.origin[0], reference.origin[1]),
+            (reference.origin[0], -pixel_size * n_pixels+reference.origin[1]),
+            (reference.origin[0]+pixel_size * n_pixels,
+             -pixel_size * n_pixels+reference.origin[1]),
+            (reference.origin[0]+pixel_size * n_pixels, reference.origin[1]),
+            (reference.origin[0], reference.origin[1])])
+        aggregating_vector_path = os.path.join(
+            self.workspace_dir, 'aggregate_vector.shp')
+        pygeoprocessing.testing.create_vector_on_disk(
+            [polygon_a], reference.projection,
+            vector_format='ESRI Shapefile', filename=aggregating_vector_path)
+        pixel_matrix = numpy.ones((n_pixels, n_pixels), numpy.float32)
+        nodata_target = None
+        raster_path = os.path.join(self.workspace_dir, 'raster.tif')
+        pygeoprocessing.testing.create_raster_on_disk(
+            [pixel_matrix], reference.origin, reference.projection,
+            nodata_target, reference.pixel_size(30), filename=raster_path)
+        result = pygeoprocessing.zonal_statistics(
+            (raster_path, 1), aggregating_vector_path,
+            aggregate_layer_name='aggregate_vector',
+            ignore_nodata=True,
+            polygons_might_overlap=True)
+        expected_result = {
+            0: {
+                'count': 81,
+                'max': 1.0,
+                'min': 1.0,
+                'nodata_count': 0,
+                'sum': 81.0}}
+        self.assertEqual(result, expected_result)
+
+    def test_zonal_statistics_bad_vector(self):
+        """PGP.geoprocessing: zonal stats raises exception on bad vectors."""
+        import pygeoprocessing
+        import pygeoprocessing.testing
+        from pygeoprocessing.testing import sampledata
+        # create aggregating polygon
+        reference = sampledata.SRS_COLOMBIA
+        n_pixels = 9
+        missing_aggregating_vector_path = os.path.join(
+            self.workspace_dir, 'not_exists.shp')
+        pixel_matrix = numpy.ones((n_pixels, n_pixels), numpy.float32)
+        nodata_target = None
+        raster_path = os.path.join(self.workspace_dir, 'raster.tif')
+        pygeoprocessing.testing.create_raster_on_disk(
+            [pixel_matrix], reference.origin, reference.projection,
+            nodata_target, reference.pixel_size(30), filename=raster_path)
+        with self.assertRaises(RuntimeError) as cm:
+            _ = pygeoprocessing.zonal_statistics(
+                (raster_path, 1), missing_aggregating_vector_path,
+                ignore_nodata=True,
+                polygons_might_overlap=True)
+        expected_message = 'Could not open aggregate vector'
+        actual_message = str(cm.exception)
+        self.assertTrue(expected_message in actual_message, actual_message)
+
+        pixel_size = 30.0
+        polygon_a = shapely.geometry.Polygon([
+            (reference.origin[0], reference.origin[1]),
+            (reference.origin[0], -pixel_size * n_pixels+reference.origin[1]),
+            (reference.origin[0]+pixel_size * n_pixels,
+             -pixel_size * n_pixels+reference.origin[1]),
+            (reference.origin[0]+pixel_size * n_pixels, reference.origin[1]),
+            (reference.origin[0], reference.origin[1])])
+        aggregating_vector_path = os.path.join(
+            self.workspace_dir, 'aggregate_vector.shp')
+        pygeoprocessing.testing.create_vector_on_disk(
+            [polygon_a], reference.projection,
+            vector_format='ESRI Shapefile', filename=aggregating_vector_path)
+        with self.assertRaises(RuntimeError) as cm:
+            _ = pygeoprocessing.zonal_statistics(
+                (raster_path, 1), aggregating_vector_path,
+                ignore_nodata=True,
+                aggregate_layer_name='not a layer name',
+                polygons_might_overlap=True)
+        expected_message = 'Could not open layer not a layer name'
+        actual_message = str(cm.exception)
+        self.assertTrue(expected_message in actual_message, actual_message)
+
+    def test_zonal_statistics_bad_raster_path_band(self):
+        """PGP.geoprocessing: test zonal stats with bad raster/path type."""
+        import pygeoprocessing
+        import pygeoprocessing.testing
+        from pygeoprocessing.testing import sampledata
+        reference = sampledata.SRS_COLOMBIA
+        pixel_size = 30.0
+        n_pixels = 9
+        polygon_a = shapely.geometry.Polygon([
+            (reference.origin[0], reference.origin[1]),
+            (reference.origin[0], -pixel_size * n_pixels+reference.origin[1]),
+            (reference.origin[0]+pixel_size * n_pixels,
+             -pixel_size * n_pixels+reference.origin[1]),
+            (reference.origin[0]+pixel_size * n_pixels, reference.origin[1]),
+            (reference.origin[0], reference.origin[1])])
+        polygon_b = shapely.geometry.Polygon([
+            (reference.origin[0], reference.origin[1]),
+            (reference.origin[0], -pixel_size+reference.origin[1]),
+            (reference.origin[0]+pixel_size, -pixel_size+reference.origin[1]),
+            (reference.origin[0]+pixel_size, reference.origin[1]),
+            (reference.origin[0], reference.origin[1])])
+        aggregating_vector_path = os.path.join(
+            self.workspace_dir, 'aggregate_vector')
+        aggregate_field_name = 'id'
+        pygeoprocessing.testing.create_vector_on_disk(
+            [polygon_a, polygon_b], reference.projection,
+            fields={'id': 'string'}, attributes=[
+                {aggregate_field_name: '0'}, {aggregate_field_name: '1'}],
+            vector_format='GeoJSON', filename=aggregating_vector_path)
+        pixel_matrix = numpy.ones((n_pixels, n_pixels), numpy.float32)
+        nodata_target = -1
+        raster_path = os.path.join(self.workspace_dir, 'raster.tif')
+        pygeoprocessing.testing.create_raster_on_disk(
+            [pixel_matrix], reference.origin, reference.projection,
+            nodata_target, reference.pixel_size(30), filename=raster_path)
+        with self.assertRaises(ValueError):
+            # intentionally not passing a (path, band) tuple as first arg
+            _ = pygeoprocessing.zonal_statistics(
+                raster_path, aggregating_vector_path,
+                aggregate_layer_name=None,
+                ignore_nodata=True,
+                polygons_might_overlap=True)
+
+    def test_interpolate_points(self):
+        """PGP.geoprocessing: test interpolate points feature."""
+        import pygeoprocessing
+        import pygeoprocessing.testing
+        from pygeoprocessing.testing import sampledata
+        # construct a point shapefile
+        reference = sampledata.SRS_COLOMBIA
+        point_a = shapely.geometry.Point(
+            reference.origin[0] + reference.pixel_size(30)[0] * 9 / 2,
+            reference.origin[1])
+        point_b = shapely.geometry.Point(
+            reference.origin[0] + reference.pixel_size(30)[0] * 9 / 2,
+            reference.origin[1] + reference.pixel_size(30)[1] * 9)
+        source_vector_path = os.path.join(self.workspace_dir, 'sample_vector')
+        pygeoprocessing.testing.create_vector_on_disk(
+            [point_a, point_b], reference.projection, fields={'value': 'int'},
+            attributes=[{'value': 0}, {'value': 1}], vector_format='GeoJSON',
+            filename=source_vector_path)
+        # construct a raster
+        pixel_matrix = numpy.ones((9, 9), numpy.float32)
+        nodata_target = -1
+        result_path = os.path.join(self.workspace_dir, 'result.tif')
+        pygeoprocessing.testing.create_raster_on_disk(
+            [pixel_matrix], reference.origin, reference.projection,
+            nodata_target, reference.pixel_size(30), filename=result_path)
+
+        # interpolate
+        pygeoprocessing.interpolate_points(
+            source_vector_path, 'value', (result_path, 1), 'near')
+
+        # verify that result is expected
+        result_raster = gdal.OpenEx(result_path, gdal.OF_RASTER)
+        result_band = result_raster.GetRasterBand(1)
+        result_array = result_band.ReadAsArray()
+        result_band = None
+        result_raster = None
+
+        # we expect the first 4 rows to be 0, then the last ones to be 1
+        expected_result = numpy.ones((9, 9), numpy.float32)
+        expected_result[:5, :] = 0
+
+        numpy.testing.assert_array_equal(result_array, expected_result)
+
+    def test_invoke_timed_callback(self):
+        """PGP.geoprocessing: cover a timed callback."""
+        import pygeoprocessing.geoprocessing
+        reference_time = time.time()
+        time.sleep(0.1)
+        new_time = pygeoprocessing.geoprocessing._invoke_timed_callback(
+            reference_time, lambda: None, 0.05)
+        self.assertNotEqual(reference_time, new_time)
+
+    def test_warp_raster(self):
+        """PGP.geoprocessing: warp raster test."""
+        import pygeoprocessing
+        import pygeoprocessing.testing
+        from pygeoprocessing.testing import sampledata
+        pixel_a_matrix = numpy.ones((5, 5), numpy.int16)
+        reference = sampledata.SRS_COLOMBIA
+        nodata_target = -1
+        base_a_path = os.path.join(self.workspace_dir, 'base_a.tif')
+        pygeoprocessing.testing.create_raster_on_disk(
+            [pixel_a_matrix], reference.origin, reference.projection,
+            nodata_target, reference.pixel_size(30), filename=base_a_path)
+
+        target_raster_path = os.path.join(self.workspace_dir, 'target_a.tif')
+        base_a_raster_info = pygeoprocessing.get_raster_info(base_a_path)
+
+        pygeoprocessing.warp_raster(
+            base_a_path, base_a_raster_info['pixel_size'], target_raster_path,
+            'near', target_sr_wkt=reference.projection, n_threads=1)
+
+        pygeoprocessing.testing.assert_rasters_equal(
+            base_a_path, target_raster_path)
+
+    def test_warp_raster_unusual_pixel_size(self):
+        """PGP.geoprocessing: warp on unusual pixel types and sizes."""
+        import pygeoprocessing
+        import pygeoprocessing.testing
+        from pygeoprocessing.testing import sampledata
+        pixel_a_matrix = numpy.ones((1, 1), numpy.byte)
+        reference = sampledata.SRS_COLOMBIA
+        nodata_target = -1
+        base_a_path = os.path.join(self.workspace_dir, 'base_a.tif')
+        pygeoprocessing.testing.create_raster_on_disk(
+            [pixel_a_matrix], reference.origin, reference.projection,
+            nodata_target, reference.pixel_size(20), filename=base_a_path,
+            dataset_opts=['PIXELTYPE=SIGNEDBYTE'])
+
+        target_raster_path = os.path.join(self.workspace_dir, 'target_a.tif')
+
+        # convert 1x1 pixel to a 30x30m pixel
+        pygeoprocessing.warp_raster(
+            base_a_path, [-30, 30], target_raster_path,
+            'near', target_sr_wkt=reference.projection)
+
+        expected_raster_path = os.path.join(
+            self.workspace_dir, 'expected.tif')
+        pygeoprocessing.testing.create_raster_on_disk(
+            [pixel_a_matrix], reference.origin, reference.projection,
+            nodata_target, reference.pixel_size(30),
+            filename=expected_raster_path)
+
+        pygeoprocessing.testing.assert_rasters_equal(
+            expected_raster_path, target_raster_path)
+
+    def test_warp_raster_0x0_size(self):
+        """PGP.geoprocessing: test warp where so small it would be 0x0."""
+        import pygeoprocessing
+        import pygeoprocessing.testing
+        from pygeoprocessing.testing import sampledata
+        pixel_a_matrix = numpy.ones((5, 5), numpy.int16)
+        reference = sampledata.SRS_COLOMBIA
+        nodata_target = -1
+        base_a_path = os.path.join(self.workspace_dir, 'base_a.tif')
+        pygeoprocessing.testing.create_raster_on_disk(
+            [pixel_a_matrix], reference.origin, reference.projection,
+            nodata_target, reference.pixel_size(30), filename=base_a_path)
+
+        target_raster_path = os.path.join(self.workspace_dir, 'target_a.tif')
+        base_a_raster_info = pygeoprocessing.get_raster_info(base_a_path)
+        target_bb = base_a_raster_info['bounding_box']
+        # pick a tiny tiny bounding box in the middle (less than a pixel big)
+        target_bb[0] = (target_bb[0] + target_bb[2]) / 2.0
+        target_bb[1] = (target_bb[1] + target_bb[3]) / 2.0
+        target_bb[2] = target_bb[0]
+        target_bb[3] = target_bb[1]
+        pygeoprocessing.warp_raster(
+            base_a_path, base_a_raster_info['pixel_size'], target_raster_path,
+            'near', target_bb=target_bb,
+            target_sr_wkt=reference.projection)
+
+        expected_raster_path = os.path.join(
+            self.workspace_dir, 'expected.tif')
+        expected_matrix = numpy.ones((1, 1), numpy.int16)
+        pygeoprocessing.testing.create_raster_on_disk(
+            [expected_matrix], reference.origin, reference.projection,
+            nodata_target, reference.pixel_size(30),
+            filename=expected_raster_path)
+
+        pygeoprocessing.testing.assert_rasters_equal(
+            expected_raster_path, target_raster_path)
+
+    def test_align_and_resize_raster_stack_bad_values(self):
+        """PGP.geoprocessing: align/resize raster bad base values."""
+        import pygeoprocessing
+        import pygeoprocessing.testing
+        from pygeoprocessing.testing import sampledata
+        pixel_a_matrix = numpy.ones((5, 5), numpy.int16)
+        reference = sampledata.SRS_COLOMBIA
+        nodata_target = -1
+        base_a_path = os.path.join(self.workspace_dir, 'base_a.tif')
+        pygeoprocessing.testing.create_raster_on_disk(
+            [pixel_a_matrix], reference.origin, reference.projection,
+            nodata_target, reference.pixel_size(30), filename=base_a_path)
+
+        base_raster_path_list = [base_a_path]
+        target_raster_path_list = [
+            os.path.join(self.workspace_dir, 'target_%s.tif' % char)
+            for char in ['a', 'b']]
+
+        resample_method_list = ['near']
+        bounding_box_mode = 'intersection'
+
+        base_a_raster_info = pygeoprocessing.get_raster_info(base_a_path)
+
+        with self.assertRaises(ValueError) as cm:
+            # here base_raster_path_list is length 1 but others are length 2
+            pygeoprocessing.align_and_resize_raster_stack(
+                base_raster_path_list, target_raster_path_list,
+                resample_method_list,
+                base_a_raster_info['pixel_size'], bounding_box_mode,
+                base_vector_path_list=None, raster_align_index=0)
+        expected_message = 'must be the same length'
+        actual_message = str(cm.exception)
+        self.assertTrue(expected_message in actual_message, actual_message)
+
+        with self.assertRaises(ValueError) as cm:
+            # here pixel size is an invalid type
+            pygeoprocessing.align_and_resize_raster_stack(
+                base_raster_path_list, ['target_a.tif'],
+                resample_method_list,
+                100.0, bounding_box_mode,
+                base_vector_path_list=None, raster_align_index=0)
+        expected_message = 'target_pixel_size is not a tuple'
+        actual_message = str(cm.exception)
+        self.assertTrue(expected_message in actual_message, actual_message)
+
+        with self.assertRaises(ValueError) as cm:
+            # here pixel size has invalid values
+            pygeoprocessing.align_and_resize_raster_stack(
+                base_raster_path_list, ['target_a.tif'],
+                resample_method_list,
+                [100.0, "ten"], bounding_box_mode,
+                base_vector_path_list=None, raster_align_index=0)
+        expected_message = 'Invalid value for `target_pixel_size`'
+        actual_message = str(cm.exception)
+        self.assertTrue(expected_message in actual_message, actual_message)
+
+        with self.assertRaises(ValueError) as cm:
+            # here pixel size is too long
+            pygeoprocessing.align_and_resize_raster_stack(
+                base_raster_path_list, ['target_a.tif'],
+                resample_method_list,
+                [100.0, 100.0, 100.0], bounding_box_mode,
+                base_vector_path_list=None, raster_align_index=0)
+        expected_message = 'Invalid value for `target_pixel_size`'
+        actual_message = str(cm.exception)
+        self.assertTrue(expected_message in actual_message, actual_message)
+
+    def test_align_and_resize_raster_stack_duplicate_outputs(self):
+        """PGP.geoprocessing: align/resize raster duplicate outputs."""
+        import pygeoprocessing
+        import pygeoprocessing.testing
+        from pygeoprocessing.testing import sampledata
+        pixel_a_matrix = numpy.ones((5, 5), numpy.int16)
+        reference = sampledata.SRS_COLOMBIA
+        nodata_target = -1
+        base_a_path = os.path.join(self.workspace_dir, 'base_a.tif')
+        pygeoprocessing.testing.create_raster_on_disk(
+            [pixel_a_matrix], reference.origin, reference.projection,
+            nodata_target, reference.pixel_size(30), filename=base_a_path)
+
+        base_raster_path_list = [base_a_path, base_a_path]
+        target_raster_path_list = [
+            os.path.join(self.workspace_dir, 'target_%s.tif' % char)
+            for char in ['a', 'a']]
+
+        resample_method_list = ['near'] * 2
+        bounding_box_mode = 'intersection'
+
+        base_a_raster_info = pygeoprocessing.get_raster_info(base_a_path)
+
+        with self.assertRaises(ValueError) as cm:
+            # here base_raster_path_list is length 1 but others are length 2
+            pygeoprocessing.align_and_resize_raster_stack(
+                base_raster_path_list, target_raster_path_list,
+                resample_method_list,
+                base_a_raster_info['pixel_size'], bounding_box_mode,
+                base_vector_path_list=None, raster_align_index=0)
+
+        expected_message = 'There are duplicated paths on the target list.'
+        actual_message = str(cm.exception)
+        self.assertTrue(expected_message in actual_message, actual_message)
+
+    def test_align_and_resize_raster_stack_bad_mode(self):
+        """PGP.geoprocessing: align/resize raster bad bounding box mode."""
+        import pygeoprocessing
+        import pygeoprocessing.testing
+        from pygeoprocessing.testing import sampledata
+        pixel_a_matrix = numpy.ones((5, 5), numpy.int16)
+        reference = sampledata.SRS_COLOMBIA
+        nodata_target = -1
+        base_a_path = os.path.join(self.workspace_dir, 'base_a.tif')
+        pygeoprocessing.testing.create_raster_on_disk(
+            [pixel_a_matrix], reference.origin, reference.projection,
+            nodata_target, reference.pixel_size(30), filename=base_a_path)
+
+        base_raster_path_list = [base_a_path]
+        target_raster_path_list = [
+            os.path.join(self.workspace_dir, 'target_a.tif')]
+
+        resample_method_list = ['near']
+        bounding_box_mode = 'bad_mode'
+
+        base_a_raster_info = pygeoprocessing.get_raster_info(base_a_path)
+
+        with self.assertRaises(ValueError):
+            # here base_raster_path_list is length 1 but others are length 2
+            pygeoprocessing.align_and_resize_raster_stack(
+                base_raster_path_list, target_raster_path_list,
+                resample_method_list,
+                base_a_raster_info['pixel_size'], bounding_box_mode,
+                base_vector_path_list=None, raster_align_index=0)
+
+    def test_align_and_resize_raster_stack_bad_index(self):
+        """PGP.geoprocessing: align/resize raster test intersection."""
+        import pygeoprocessing
+        import pygeoprocessing.testing
+        from pygeoprocessing.testing import sampledata
+        pixel_a_matrix = numpy.ones((5, 5), numpy.int16)
+        reference = sampledata.SRS_COLOMBIA
+        nodata_target = -1
+        base_a_path = os.path.join(self.workspace_dir, 'base_a.tif')
+        pygeoprocessing.testing.create_raster_on_disk(
+            [pixel_a_matrix], reference.origin, reference.projection,
+            nodata_target, reference.pixel_size(30), filename=base_a_path)
+
+        base_raster_path_list = [base_a_path]
+        target_raster_path_list = [
+            os.path.join(self.workspace_dir, 'target_a.tif')]
+
+        resample_method_list = ['near']
+        bounding_box_mode = 'intersection'
+
+        base_a_raster_info = pygeoprocessing.get_raster_info(base_a_path)
+
+        with self.assertRaises(ValueError):
+            # here align index is -1 which is invalid
+            pygeoprocessing.align_and_resize_raster_stack(
+                base_raster_path_list, target_raster_path_list,
+                resample_method_list,
+                base_a_raster_info['pixel_size'], bounding_box_mode,
+                base_vector_path_list=None, raster_align_index=-1)
+
+    def test_align_and_resize_raster_stack_int(self):
+        """PGP.geoprocessing: align/resize raster test intersection."""
+        import pygeoprocessing
+        import pygeoprocessing.testing
+        from pygeoprocessing.testing import sampledata
+        pixel_a_matrix = numpy.ones((5, 5), numpy.int16)
+        reference = sampledata.SRS_COLOMBIA
+        nodata_target = -1
+        base_a_path = os.path.join(self.workspace_dir, 'base_a.tif')
+        pygeoprocessing.testing.create_raster_on_disk(
+            [pixel_a_matrix], reference.origin, reference.projection,
+            nodata_target, reference.pixel_size(30), filename=base_a_path)
+
+        pixel_b_matrix = numpy.ones((15, 15), numpy.int16)
+        reference = sampledata.SRS_COLOMBIA
+        nodata_target = -1
+        base_b_path = os.path.join(self.workspace_dir, 'base_b.tif')
+        pygeoprocessing.testing.create_raster_on_disk(
+            [pixel_b_matrix], reference.origin, reference.projection,
+            nodata_target, reference.pixel_size(60), filename=base_b_path)
+
+        pixel_c_matrix = numpy.ones((15, 5), numpy.int16)
+        reference = sampledata.SRS_COLOMBIA
+        nodata_target = -1
+        base_c_path = os.path.join(self.workspace_dir, 'base_c.tif')
+        pygeoprocessing.testing.create_raster_on_disk(
+            [pixel_c_matrix], reference.origin, reference.projection,
+            nodata_target, reference.pixel_size(45), filename=base_c_path)
+
+        pixel_d_matrix = numpy.ones((5, 10), numpy.int16)
+        reference = sampledata.SRS_COLOMBIA
+        nodata_target = -1
+        base_d_path = os.path.join(self.workspace_dir, 'base_d.tif')
+        pygeoprocessing.testing.create_raster_on_disk(
+            [pixel_d_matrix], reference.origin, reference.projection,
+            nodata_target, reference.pixel_size(45), filename=base_d_path)
+
+        base_raster_path_list = [
+            base_a_path, base_b_path, base_c_path, base_d_path]
+        target_raster_path_list = [
+            os.path.join(self.workspace_dir, 'target_%s.tif' % char)
+            for char in ['a', 'b', 'c', 'd']]
+
+        resample_method_list = ['near'] * len(target_raster_path_list)
+        bounding_box_mode = 'intersection'
+
+        base_a_raster_info = pygeoprocessing.get_raster_info(base_a_path)
+
+        pygeoprocessing.align_and_resize_raster_stack(
+            base_raster_path_list, target_raster_path_list,
+            resample_method_list,
+            base_a_raster_info['pixel_size'], bounding_box_mode,
+            base_vector_path_list=None, raster_align_index=0)
+
+        for raster_index in range(len(target_raster_path_list)):
+            target_raster_info = pygeoprocessing.get_raster_info(
+                target_raster_path_list[raster_index])
+            target_raster = gdal.OpenEx(
+                target_raster_path_list[raster_index], gdal.OF_RASTER)
+            target_band = target_raster.GetRasterBand(1)
+            target_array = target_band.ReadAsArray()
+            numpy.testing.assert_array_equal(pixel_a_matrix, target_array)
+            self.assertEqual(
+                target_raster_info['pixel_size'],
+                base_a_raster_info['pixel_size'])
+
+    def test_align_and_resize_raster_stack_int_with_vectors(self):
+        """PGP.geoprocessing: align/resize raster test inters. w/ vectors."""
+        import pygeoprocessing
+        import pygeoprocessing.testing
+        from pygeoprocessing.testing import sampledata
+        pixel_a_matrix = numpy.ones((5, 5), numpy.int16)
+        reference = sampledata.SRS_COLOMBIA
+        nodata_target = -1
+        base_a_path = os.path.join(self.workspace_dir, 'base_a.tif')
+        pygeoprocessing.testing.create_raster_on_disk(
+            [pixel_a_matrix], reference.origin, reference.projection,
+            nodata_target, reference.pixel_size(30), filename=base_a_path)
+
+        pixel_b_matrix = numpy.ones((15, 15), numpy.int16)
+        reference = sampledata.SRS_COLOMBIA
+        nodata_target = -1
+        base_b_path = os.path.join(self.workspace_dir, 'base_b.tif')
+        pygeoprocessing.testing.create_raster_on_disk(
+            [pixel_b_matrix], reference.origin, reference.projection,
+            nodata_target, reference.pixel_size(60), filename=base_b_path)
+
+        base_raster_path_list = [base_a_path, base_b_path]
+        target_raster_path_list = [
+            os.path.join(self.workspace_dir, 'target_%s.tif' % char)
+            for char in ['a', 'b']]
+
+        resample_method_list = ['near'] * 2
+        bounding_box_mode = 'intersection'
+
+        base_a_raster_info = pygeoprocessing.get_raster_info(base_a_path)
+
+        # make a vector whose bounding box is 1 pixel large
+        point_a = shapely.geometry.Point(
+            reference.origin[0], reference.origin[1])
+        point_b = shapely.geometry.Point(
+            reference.origin[0] + reference.pixel_size(30)[0],
+            reference.origin[1] + reference.pixel_size(30)[1])
+        single_pixel_path = os.path.join(self.workspace_dir, 'single_pixel')
+        pygeoprocessing.testing.create_vector_on_disk(
+            [point_a, point_b], reference.projection, fields={'value': 'int'},
+            attributes=[{'value': 0}, {'value': 1}], vector_format='GeoJSON',
+            filename=single_pixel_path)
+
+        pygeoprocessing.align_and_resize_raster_stack(
+            base_raster_path_list, target_raster_path_list,
+            resample_method_list,
+            base_a_raster_info['pixel_size'], bounding_box_mode,
+            raster_align_index=0, base_vector_path_list=[single_pixel_path])
+
+        expected_matrix = numpy.ones((1, 1), numpy.int16)
+        for raster_index in range(2):
+            target_raster_info = pygeoprocessing.get_raster_info(
+                target_raster_path_list[raster_index])
+            target_raster = gdal.OpenEx(target_raster_path_list[raster_index], gdal.OF_RASTER)
+            target_band = target_raster.GetRasterBand(1)
+            target_array = target_band.ReadAsArray()
+            numpy.testing.assert_array_equal(expected_matrix, target_array)
+            self.assertEqual(
+                target_raster_info['pixel_size'],
+                base_a_raster_info['pixel_size'])
+
+    def test_align_and_resize_raster_stack_manual_projection(self):
+        """PGP.geoprocessing: align/resize with manual projections."""
+        import pygeoprocessing
+
+        geotiff_driver = gdal.GetDriverByName('GTiff')
+        base_raster_path = os.path.join(self.workspace_dir, 'base_raster.tif')
+        base_raster = geotiff_driver.Create(
+            base_raster_path, 1, 1, 1, gdal.GDT_Byte)
+        base_raster.SetGeoTransform([0.1, 1, 0, 0.1, 0, -1])
+        base_band = base_raster.GetRasterBand(1)
+        pixel_matrix = numpy.ones((1, 1), numpy.int16)
+        base_band.WriteArray(pixel_matrix)
+        base_band = None
+        base_raster = None
+
+        utm_30n_sr = osr.SpatialReference()
+        utm_30n_sr.ImportFromEPSG(32630)
+        wgs84_sr = osr.SpatialReference()
+        wgs84_sr.ImportFromEPSG(4326)
+
+        target_raster_path = os.path.join(self.workspace_dir, 'target.tif')
+        target_pixel_size = (112000/4, -112000/4)
+
+        pygeoprocessing.align_and_resize_raster_stack(
+            [base_raster_path], [target_raster_path],
+            ['near'], target_pixel_size, 'intersection',
+            raster_align_index=0,
+            base_sr_wkt_list=[wgs84_sr.ExportToWkt()],
+            target_sr_wkt=utm_30n_sr.ExportToWkt())
+
+        target_raster = gdal.OpenEx(target_raster_path, gdal.OF_RASTER)
+        target_band = target_raster.GetRasterBand(1)
+        target_array = target_band.ReadAsArray()
+        target_band = None
+        target_raster = None
+        numpy.testing.assert_almost_equal(
+            target_array, numpy.ones((4, 4)))
+
+    def test_align_and_resize_raster_stack_no_base_projection(self):
+        """PGP.geoprocessing: align raise error if no base projection."""
+        import pygeoprocessing
+
+        geotiff_driver = gdal.GetDriverByName('GTiff')
+        base_raster_path = os.path.join(self.workspace_dir, 'base_raster.tif')
+        base_raster = geotiff_driver.Create(
+            base_raster_path, 1, 1, 1, gdal.GDT_Byte)
+        base_raster.SetGeoTransform([0.1, 1, 0, 0.1, 0, -1])
+        base_band = base_raster.GetRasterBand(1)
+        pixel_matrix = numpy.ones((1, 1), numpy.int16)
+        base_band.WriteArray(pixel_matrix)
+        base_band = None
+        base_raster = None
+
+        utm_30n_sr = osr.SpatialReference()
+        utm_30n_sr.ImportFromEPSG(32630)
+        wgs84_sr = osr.SpatialReference()
+        wgs84_sr.ImportFromEPSG(4326)
+
+        target_raster_path = os.path.join(self.workspace_dir, 'target.tif')
+        target_pixel_size = (112000/4, -112000/4)
+
+        with self.assertRaises(ValueError) as cm:
+            pygeoprocessing.align_and_resize_raster_stack(
+                [base_raster_path], [target_raster_path],
+                ['near'], target_pixel_size, 'intersection',
+                raster_align_index=0,
+                base_sr_wkt_list=[None],
+                target_sr_wkt=utm_30n_sr.ExportToWkt())
+            expected_message = "no projection for raster"
+            actual_message = str(cm.exception)
+            self.assertTrue(
+                expected_message in actual_message, actual_message)
+
+    def test_align_and_resize_raster_stack_no_overlap(self):
+        """PGP.geoprocessing: align/resize raster no intersection error."""
+        import pygeoprocessing
+        import pygeoprocessing.testing
+        from pygeoprocessing.testing import sampledata
+
+        pixel_a_matrix = numpy.ones((5, 5), numpy.int16)
+        reference = sampledata.SRS_COLOMBIA
+        nodata_target = -1
+        base_a_path = os.path.join(self.workspace_dir, 'base_a.tif')
+        pygeoprocessing.testing.create_raster_on_disk(
+            [pixel_a_matrix],
+            [reference.origin[0]-10*30, reference.origin[1]+10*30],
+            reference.projection,
+            nodata_target, reference.pixel_size(30), filename=base_a_path)
+
+        pixel_b_matrix = numpy.ones((15, 15), numpy.int16)
+        reference = sampledata.SRS_COLOMBIA
+        nodata_target = -1
+        base_b_path = os.path.join(self.workspace_dir, 'base_b.tif')
+        pygeoprocessing.testing.create_raster_on_disk(
+            [pixel_b_matrix], reference.origin, reference.projection,
+            nodata_target, reference.pixel_size(60), filename=base_b_path)
+
+        base_raster_path_list = [base_a_path, base_b_path]
+        target_raster_path_list = [
+            os.path.join(self.workspace_dir, 'target_%s.tif' % char)
+            for char in ['a', 'b']]
+
+        resample_method_list = ['near'] * 2
+        bounding_box_mode = 'intersection'
+
+        base_a_raster_info = pygeoprocessing.get_raster_info(base_a_path)
+
+        # make a vector whose bounding box is 1 pixel large
+        point_a = shapely.geometry.Point(
+            reference.origin[0], reference.origin[1])
+        point_b = shapely.geometry.Point(
+            reference.origin[0] + reference.pixel_size(30)[0],
+            reference.origin[1] + reference.pixel_size(30)[1])
+        single_pixel_path = os.path.join(self.workspace_dir, 'single_pixel')
+        pygeoprocessing.testing.create_vector_on_disk(
+            [point_a, point_b], reference.projection, fields={'value': 'int'},
+            attributes=[{'value': 0}, {'value': 1}], vector_format='GeoJSON',
+            filename=single_pixel_path)
+
+        with self.assertRaises(ValueError):
+            pygeoprocessing.align_and_resize_raster_stack(
+                base_raster_path_list, target_raster_path_list,
+                resample_method_list,
+                base_a_raster_info['pixel_size'], bounding_box_mode,
+                raster_align_index=0, base_vector_path_list=[single_pixel_path])
+
+    def test_align_and_resize_raster_stack_union(self):
+        """PGP.geoprocessing: align/resize raster test union."""
+        import pygeoprocessing
+        import pygeoprocessing.testing
+        from pygeoprocessing.testing import sampledata
+
+        pixel_a_matrix = numpy.ones((5, 5), numpy.int16)
+        reference = sampledata.SRS_COLOMBIA
+        nodata_target = -1
+        base_a_path = os.path.join(self.workspace_dir, 'base_a.tif')
+        pygeoprocessing.testing.create_raster_on_disk(
+            [pixel_a_matrix], reference.origin, reference.projection,
+            nodata_target, reference.pixel_size(30), filename=base_a_path)
+
+        pixel_b_matrix = numpy.ones((10, 10), numpy.int16)
+        reference = sampledata.SRS_COLOMBIA
+        nodata_target = -1
+        base_b_path = os.path.join(self.workspace_dir, 'base_b.tif')
+        pygeoprocessing.testing.create_raster_on_disk(
+            [pixel_b_matrix], reference.origin, reference.projection,
+            nodata_target, reference.pixel_size(60), filename=base_b_path)
+
+        base_raster_path_list = [base_a_path, base_b_path]
+        target_raster_path_list = [
+            os.path.join(self.workspace_dir, 'target_%s.tif' % char)
+            for char in ['a', 'b']]
+
+        resample_method_list = ['near'] * 2
+        bounding_box_mode = 'union'
+
+        base_a_raster_info = pygeoprocessing.get_raster_info(base_a_path)
+
+        pygeoprocessing.align_and_resize_raster_stack(
+            base_raster_path_list, target_raster_path_list,
+            resample_method_list,
+            base_a_raster_info['pixel_size'], bounding_box_mode,
+            base_vector_path_list=None, raster_align_index=0)
+
+        # we expect this to be twice as big since second base raster has a
+        # pixel size twice that of the first.
+        expected_matrix_a = numpy.ones((20, 20), numpy.int16)
+        expected_matrix_a[5:, :] = nodata_target
+        expected_matrix_a[:, 5:] = nodata_target
+
+        target_raster = gdal.OpenEx(target_raster_path_list[0], gdal.OF_RASTER)
+        target_band = target_raster.GetRasterBand(1)
+        target_array = target_band.ReadAsArray()
+        numpy.testing.assert_array_equal(expected_matrix_a, target_array)
+
+    def test_align_and_resize_raster_stack_bb(self):
+        """PGP.geoprocessing: align/resize raster test bounding box."""
+        import pygeoprocessing
+        import pygeoprocessing.testing
+        from pygeoprocessing.testing import sampledata
+
+        pixel_a_matrix = numpy.ones((5, 5), numpy.int16)
+        reference = sampledata.SRS_COLOMBIA
+        nodata_target = -1
+        base_a_path = os.path.join(self.workspace_dir, 'base_a.tif')
+        pygeoprocessing.testing.create_raster_on_disk(
+            [pixel_a_matrix], reference.origin, reference.projection,
+            nodata_target, reference.pixel_size(30), filename=base_a_path)
+
+        pixel_b_matrix = numpy.ones((10, 10), numpy.int16)
+        reference = sampledata.SRS_COLOMBIA
+        nodata_target = -1
+        base_b_path = os.path.join(self.workspace_dir, 'base_b.tif')
+        pygeoprocessing.testing.create_raster_on_disk(
+            [pixel_b_matrix], reference.origin, reference.projection,
+            nodata_target, reference.pixel_size(60), filename=base_b_path)
+
+        base_raster_path_list = [base_a_path, base_b_path]
+        target_raster_path_list = [
+            os.path.join(self.workspace_dir, 'target_%s.tif' % char)
+            for char in ['a', 'b']]
+
+        resample_method_list = ['near'] * 2
+        # format is xmin,ymin,xmax,ymax; since y pixel size is negative it
+        # goes first in the following bounding box construction
+        bounding_box_mode = [
+            reference.origin[0],
+            reference.origin[1] + reference.pixel_size(30)[1] * 5,
+            reference.origin[0] + reference.pixel_size(30)[0] * 5,
+            reference.origin[1]]
+
+        base_a_raster_info = pygeoprocessing.get_raster_info(base_a_path)
+
+        pygeoprocessing.align_and_resize_raster_stack(
+            base_raster_path_list, target_raster_path_list,
+            resample_method_list,
+            base_a_raster_info['pixel_size'], bounding_box_mode,
+            base_vector_path_list=None, raster_align_index=0)
+
+        # we expect this to be twice as big since second base raster has a
+        # pixel size twice that of the first.
+        target_raster = gdal.OpenEx(target_raster_path_list[0], gdal.OF_RASTER)
+        target_band = target_raster.GetRasterBand(1)
+        target_array = target_band.ReadAsArray()
+        target_band = None
+        target_raster = None
+        numpy.testing.assert_array_equal(pixel_a_matrix, target_array)
+
+    def test_raster_calculator(self):
+        """PGP.geoprocessing: raster_calculator identity test."""
+        import pygeoprocessing
+        import pygeoprocessing.testing
+        from pygeoprocessing.testing import sampledata
+
+        pixel_matrix = numpy.ones((5, 5), numpy.int16)
+        reference = sampledata.SRS_COLOMBIA
+        nodata_target = -1
+        base_path = os.path.join(self.workspace_dir, 'base.tif')
+        pygeoprocessing.testing.create_raster_on_disk(
+            [pixel_matrix], reference.origin, reference.projection,
+            nodata_target, reference.pixel_size(30), filename=base_path)
+
+        target_path = os.path.join(
+            self.workspace_dir, 'subdir', 'target.tif')
+        pygeoprocessing.raster_calculator(
+            [(base_path, 1)], passthrough, target_path,
+            gdal.GDT_Int32, nodata_target, calc_raster_stats=True)
+        pygeoprocessing.testing.assert_rasters_equal(base_path, target_path)
+
+    def test_raster_calculator_bad_target_type(self):
+        """PGP.geoprocessing: raster_calculator bad target type value."""
+        import pygeoprocessing
+        import pygeoprocessing.testing
+        from pygeoprocessing.testing import sampledata
+
+        pixel_matrix = numpy.ones((5, 5), numpy.int16)
+        reference = sampledata.SRS_COLOMBIA
+        nodata_target = -1
+        base_path = os.path.join(self.workspace_dir, 'base.tif')
+        pygeoprocessing.testing.create_raster_on_disk(
+            [pixel_matrix], reference.origin, reference.projection,
+            nodata_target, reference.pixel_size(30), filename=base_path)
+
+        target_path = os.path.join(
+            self.workspace_dir, 'subdir', 'target.tif')
+        # intentionally reversing `nodata_target` and `gdal.GDT_Int32`,
+        # a value of -1 should be a value error for the target
+        with self.assertRaises(ValueError) as cm:
+            pygeoprocessing.raster_calculator(
+                [(base_path, 1)], passthrough, target_path,
+                nodata_target, gdal.GDT_Int32)
+        expected_message = (
+            'Invalid target type, should be a gdal.GDT_* type')
+        actual_message = str(cm.exception)
+        self.assertTrue(
+            expected_message in actual_message, actual_message)
+        base_path = os.path.join(self.workspace_dir, 'base.tif')
+        pygeoprocessing.testing.create_raster_on_disk(
+            [pixel_matrix], reference.origin, reference.projection,
+            nodata_target, reference.pixel_size(30), filename=base_path)
+
+        target_path = os.path.join(
+            self.workspace_dir, 'target.tif')
+        for bad_raster_path_band_list in [
+                [base_path], [(base_path, "1")], [(1, 1)],
+                [(base_path, 1, base_path, 2)], base_path]:
+            with self.assertRaises(ValueError) as cm:
+                pygeoprocessing.raster_calculator(
+                    bad_raster_path_band_list, passthrough, target_path,
+                    gdal.GDT_Int32, nodata_target, calc_raster_stats=True)
+            expected_message = (
+                'Expected a sequence of path / integer band tuples, '
+                'ndarrays, ')
+            actual_message = str(cm.exception)
+            self.assertTrue(
+                expected_message in actual_message, actual_message)
+
+    def test_raster_calculator_no_path(self):
+        """PGP.geoprocessing: raster_calculator raise ex. on bad file path."""
+        import pygeoprocessing
+
+        nodata_target = -1
+        nonexistant_path = os.path.join(self.workspace_dir, 'nofile.tif')
+        target_path = os.path.join(
+            self.workspace_dir, 'target.tif')
+        with self.assertRaises(ValueError) as cm:
+            pygeoprocessing.raster_calculator(
+                [(nonexistant_path, 1)], passthrough, target_path,
+                gdal.GDT_Int32, nodata_target, calc_raster_stats=True)
+        expected_message = (
+            "The following files were expected but do not exist on the ")
+        actual_message = str(cm.exception)
+        self.assertTrue(expected_message in actual_message, actual_message)
+
+    def test_raster_calculator_nodata(self):
+        """PGP.geoprocessing: raster_calculator test with all nodata."""
+        import pygeoprocessing
+        import pygeoprocessing.testing
+        from pygeoprocessing.testing import sampledata
+
+        pixel_matrix = numpy.empty((5, 5), numpy.int16)
+        reference = sampledata.SRS_COLOMBIA
+        nodata_target = -1
+        pixel_matrix[:] = nodata_target
+        base_path = os.path.join(self.workspace_dir, 'base.tif')
+        pygeoprocessing.testing.create_raster_on_disk(
+            [pixel_matrix], reference.origin, reference.projection,
+            nodata_target, reference.pixel_size(30), filename=base_path)
+
+        target_path = os.path.join(
+            self.workspace_dir, 'target.tif')
+        pygeoprocessing.raster_calculator(
+            [(base_path, 1)], passthrough, target_path,
+            gdal.GDT_Int32, nodata_target, calc_raster_stats=True)
+        pygeoprocessing.testing.assert_rasters_equal(base_path, target_path)
+
+    def test_rs_calculator_output_alias(self):
+        """PGP.geoprocessing: rs_calculator expected error for aliasing."""
+        import pygeoprocessing
+        import pygeoprocessing.testing
+        from pygeoprocessing.testing import sampledata
+
+        pixel_matrix = numpy.ones((5, 5), numpy.int16)
+        reference = sampledata.SRS_COLOMBIA
+        nodata_base = -1
+        base_path = os.path.join(self.workspace_dir, 'base.tif')
+        pygeoprocessing.testing.create_raster_on_disk(
+            [pixel_matrix], reference.origin, reference.projection,
+            nodata_base, reference.pixel_size(30), filename=base_path)
+
+        with self.assertRaises(ValueError) as cm:
+            # intentionally passing target path as base path to raise error
+            pygeoprocessing.raster_calculator(
+                [(base_path, 1)], passthrough, base_path,
+                gdal.GDT_Int32, nodata_base, calc_raster_stats=True)
+        expected_message = 'is used as a target path, but it is also in the '
+        actual_message = str(cm.exception)
+        self.assertTrue(expected_message in actual_message)
+
+    def test_rs_calculator_bad_overlap(self):
+        """PGP.geoprocessing: rs_calculator expected error on bad overlap."""
+        import pygeoprocessing
+        import pygeoprocessing.testing
+        from pygeoprocessing.testing import sampledata
+
+        pixel_matrix_a = numpy.ones((5, 5), numpy.int16)
+        reference = sampledata.SRS_COLOMBIA
+        nodata_base = -1
+        base_path_a = os.path.join(self.workspace_dir, 'base_a.tif')
+        pygeoprocessing.testing.create_raster_on_disk(
+            [pixel_matrix_a], reference.origin, reference.projection,
+            nodata_base, reference.pixel_size(30), filename=base_path_a)
+
+        pixel_matrix_b = numpy.ones((4, 5), numpy.int16)
+        base_path_b = os.path.join(self.workspace_dir, 'base_b.tif')
+        pygeoprocessing.testing.create_raster_on_disk(
+            [pixel_matrix_b], reference.origin, reference.projection,
+            nodata_base, reference.pixel_size(30), filename=base_path_b)
+
+        target_path = os.path.join(self.workspace_dir, 'target.tif')
+        with self.assertRaises(ValueError) as cm:
+            pygeoprocessing.raster_calculator(
+                [(base_path_a, 1), (base_path_b, 1)], passthrough,
+                target_path, gdal.GDT_Int32, nodata_base,
+                gtiff_creation_options=None, calc_raster_stats=True)
+        expected_message = 'Input Rasters are not the same dimensions.'
+        actual_message = str(cm.exception)
+        self.assertTrue(expected_message in actual_message)
+
+    def test_raster_calculator_constant_args_error(self):
+        """PGP.geoprocessing: handle empty input arrays."""
+        import pygeoprocessing
+
+        target_path = os.path.join(self.workspace_dir, 'target.tif')
+        with self.assertRaises(ValueError) as cm:
+            # no input args should cause a ValueError
+            pygeoprocessing.raster_calculator(
+                [], lambda: None, target_path,
+                gdal.GDT_Float32, None)
+        expected_message = '`base_raster_path_band_const_list` is empty'
+        actual_message = str(cm.exception)
+        self.assertTrue(expected_message in actual_message)
+
+    def test_raster_calculator_invalid_numpy_array(self):
+        """PGP.geoprocessing: handle invalid numpy array sizes."""
+        import pygeoprocessing
+
+        target_path = os.path.join(self.workspace_dir, 'target.tif')
+
+        with self.assertRaises(ValueError) as cm:
+            pygeoprocessing.raster_calculator(
+                [numpy.empty((3, 3, 3))], lambda x: None, target_path,
+                gdal.GDT_Float32, None)
+        expected_message = 'Numpy array inputs must be 2 dimensions or less'
+        actual_message = str(cm.exception)
+        self.assertTrue(expected_message in actual_message)
+
+    def test_raster_calculator_invalid_band_numbers(self):
+        """PGP.geoprocessing: ensure invalid band numbers fail."""
+        import pygeoprocessing
+
+        driver = gdal.GetDriverByName("GTiff")
+        base_path = os.path.join(self.workspace_dir, 'base.tif')
+        new_raster = driver.Create(
+            base_path, 128, 128, 1, gdal.GDT_Int32,
+            options=(
+                'TILED=YES', 'BLOCKXSIZE=16', 'BLOCKYSIZE=16'))
+        new_raster.FlushCache()
+        new_raster = None
+
+        target_path = os.path.join(self.workspace_dir, 'target.tif')
+        with self.assertRaises(ValueError) as cm:
+            # no input args should cause a ValueError
+            pygeoprocessing.raster_calculator(
+                [(base_path, 2)], lambda: None, target_path,
+                gdal.GDT_Float32, None)
+        expected_message = "do not contain requested band "
+        actual_message = str(cm.exception)
+        self.assertTrue(expected_message in actual_message)
+
+        with self.assertRaises(ValueError) as cm:
+            # no input args should cause a ValueError
+            pygeoprocessing.raster_calculator(
+                [(base_path, 0)], lambda: None, target_path,
+                gdal.GDT_Float32, None)
+        expected_message = "do not contain requested band "
+        actual_message = str(cm.exception)
+        self.assertTrue(expected_message in actual_message)
+
+    def test_raster_calculator_unbroadcastable_array(self):
+        """PGP.geoprocessing: incompatable array sizes raise error."""
+        import pygeoprocessing
+
+        target_path = os.path.join(self.workspace_dir, 'target.tif')
+        a_arg = 3
+        x_arg = numpy.array(range(2))
+        y_arg = numpy.array(range(3)).reshape((3, 1))
+        z_arg = numpy.ones((4, 4))
+        with self.assertRaises(ValueError) as cm:
+            pygeoprocessing.raster_calculator(
+                [(a_arg, 'raw'), x_arg, y_arg, z_arg],
+                lambda a, x, y, z: a*x*y*z, target_path, gdal.GDT_Float32,
+                None)
+        expected_message = "inputs cannot be broadcast into a single shape"
+        actual_message = str(cm.exception)
+        self.assertTrue(expected_message in actual_message, actual_message)
+
+    def test_raster_calculator_array_raster_mismatch(self):
+        """PGP.geoprocessing: bad array shape with raster raise error."""
+        import pygeoprocessing
+
+        target_path = os.path.join(self.workspace_dir, 'target.tif')
+        driver = gdal.GetDriverByName('GTiff')
+        base_path = os.path.join(self.workspace_dir, 'base.tif')
+        new_raster = driver.Create(
+            base_path, 128, 128, 1, gdal.GDT_Int32,
+            options=(
+                'TILED=YES', 'BLOCKXSIZE=16', 'BLOCKYSIZE=16'))
+        new_raster.GetRasterBand(1).WriteArray(
+            numpy.ones((128, 128)))
+        new_raster.FlushCache()
+        new_raster = None
+
+        z_arg = numpy.ones((4, 4))
+        with self.assertRaises(ValueError) as cm:
+            pygeoprocessing.raster_calculator(
+                [(base_path, 1), z_arg], lambda a, z: a*z,
+                target_path, gdal.GDT_Float32, None)
+        expected_message = (
+            'Raster size (128, 128) cannot be broadcast '
+            'to numpy shape (4')
+        actual_message = str(cm.exception)
+        self.assertTrue(expected_message in actual_message, actual_message)
+
+        y_arg = numpy.ones((4,))
+        with self.assertRaises(ValueError) as cm:
+            pygeoprocessing.raster_calculator(
+                [(base_path, 1), y_arg], lambda a, y: a*y,
+                target_path, gdal.GDT_Float32, None)
+        expected_message = (
+            'Raster size (128, 128) cannot be broadcast '
+            'to numpy shape (4')
+        actual_message = str(cm.exception)
+        self.assertTrue(expected_message in actual_message, actual_message)
+
+    def test_raster_calculator_bad_raw_args(self):
+        """PGP.geoprocessing: tuples that don't match (x, 'raw')."""
+        import pygeoprocessing
+
+        target_path = os.path.join(self.workspace_dir, 'target.tif')
+        driver = gdal.GetDriverByName('GTiff')
+        base_path = os.path.join(self.workspace_dir, 'base.tif')
+        new_raster = driver.Create(
+            base_path, 128, 128, 1, gdal.GDT_Int32,
+            options=(
+                'TILED=YES', 'BLOCKXSIZE=16', 'BLOCKYSIZE=16'))
+        new_raster.GetRasterBand(1).WriteArray(
+            numpy.ones((128, 128)))
+        new_raster.FlushCache()
+        new_raster = None
+
+        with self.assertRaises(ValueError) as cm:
+            pygeoprocessing.raster_calculator(
+                [(base_path, 1), ("raw",)], lambda a, z: a*z,
+                target_path, gdal.GDT_Float32, None)
+        expected_message = 'Expected a sequence of path / integer band tuples'
+        actual_message = str(cm.exception)
+        self.assertTrue(expected_message in actual_message, actual_message)
+
+    def test_raster_calculator_constant_args(self):
+        """PGP.geoprocessing: test constant arguments of raster calc."""
+        import pygeoprocessing
+
+        target_path = os.path.join(self.workspace_dir, 'target.tif')
+        a_arg = 3
+        x_arg = numpy.array(range(2))
+        y_arg = numpy.array(range(3)).reshape((3, 1))
+        z_arg = numpy.ones((3, 2))
+        list_arg = [1, 1, 1, -1]
+        pygeoprocessing.raster_calculator(
+            [(a_arg, 'raw'), x_arg, y_arg, z_arg], lambda a, x, y, z: a*x*y*z,
+            target_path, gdal.GDT_Float32, 0)
+
+        target_raster = gdal.OpenEx(target_path, gdal.OF_RASTER)
+        target_array = target_raster.GetRasterBand(1).ReadAsArray()
+        target_raster = None
+        expected_result = numpy.array([[0, 0], [0, 3], [0, 6]])
+        numpy.testing.assert_array_almost_equal(target_array, expected_result)
+
+        target_path = os.path.join(self.workspace_dir, 'target_a.tif')
+        with self.assertRaises(ValueError) as cm:
+            # this will return a scalar, when it should return 2d array
+            pygeoprocessing.raster_calculator(
+                [(a_arg, 'raw')], lambda a: a, target_path,
+                gdal.GDT_Float32, None)
+        expected_message = (
+            "Only (object, 'raw') values have been passed.")
+        actual_message = str(cm.exception)
+        self.assertTrue(expected_message in actual_message, actual_message)
+
+        with self.assertRaises(ValueError) as cm:
+            # this will return a scalar, when it should return 2d array
+            pygeoprocessing.raster_calculator(
+                [x_arg], lambda x: 0.0, target_path,
+                gdal.GDT_Float32, None)
+        expected_message = (
+            "Expected `local_op` to return a numpy.ndarray")
+        actual_message = str(cm.exception)
+        self.assertTrue(expected_message in actual_message, actual_message)
+
+        target_path = os.path.join(
+            self.workspace_dir, 'target_1d_2darray.tif')
+        pygeoprocessing.raster_calculator(
+            [y_arg], lambda y: y, target_path,
+            gdal.GDT_Float32, None)
+
+        target_raster = gdal.OpenEx(target_path, gdal.OF_RASTER)
+        target_array = target_raster.GetRasterBand(1).ReadAsArray()
+        target_raster = None
+        numpy.testing.assert_array_almost_equal(target_array, y_arg)
+
+        target_path = os.path.join(self.workspace_dir, 'target_1d_only.tif')
+        pygeoprocessing.raster_calculator(
+            [x_arg], lambda x: x, target_path,
+            gdal.GDT_Float32, None)
+
+        target_raster = gdal.OpenEx(target_path, gdal.OF_RASTER)
+        target_array = target_raster.GetRasterBand(1).ReadAsArray()
+        target_raster = None
+        numpy.testing.assert_array_almost_equal(
+            target_array, x_arg.reshape((1, x_arg.size)))
+
+        target_path = os.path.join(self.workspace_dir, 'raw_args.tif')
+        pygeoprocessing.raster_calculator(
+            [x_arg, (list_arg, 'raw')], lambda x, y_list: x * y_list[3],
+            target_path, gdal.GDT_Float32, None)
+
+        target_raster = gdal.OpenEx(target_path, gdal.OF_RASTER)
+        target_array = target_raster.GetRasterBand(1).ReadAsArray()
+        target_raster = None
+        numpy.testing.assert_array_almost_equal(
+            target_array, -x_arg.reshape((1, x_arg.size)))
+
+        target_path = os.path.join(self.workspace_dir, 'raw_numpy_args.tif')
+        pygeoprocessing.raster_calculator(
+            [x_arg, (numpy.array(list_arg), 'raw')],
+            lambda x, y_list: x * y_list[3], target_path, gdal.GDT_Float32,
+            None)
+
+        target_raster = gdal.OpenEx(target_path, gdal.OF_RASTER)
+        target_array = target_raster.GetRasterBand(1).ReadAsArray()
+        target_raster = None
+        numpy.testing.assert_array_almost_equal(
+            target_array, -x_arg.reshape((1, x_arg.size)))
+
+
+    def test_combined_constant_args_raster(self):
+        """PGP.geoprocessing: test raster calc with constant args."""
+        import pygeoprocessing
+
+        driver = gdal.GetDriverByName('GTiff')
+        base_path = os.path.join(self.workspace_dir, 'base.tif')
+
+        wgs84_ref = osr.SpatialReference()
+        wgs84_ref.ImportFromEPSG(4326)  # WGS84 EPSG
+
+        new_raster = driver.Create(
+            base_path, 128, 128, 1, gdal.GDT_Int32,
+            options=(
+                'TILED=YES', 'BLOCKXSIZE=32', 'BLOCKYSIZE=32'))
+        geotransform = [0.1, 1., 0., 0., 0., -1.]
+        new_raster.SetGeoTransform(geotransform)
+        new_raster.SetProjection(wgs84_ref.ExportToWkt())
+        new_band = new_raster.GetRasterBand(1)
+
+        nodata = 0
+        new_band.SetNoDataValue(nodata)
+        raster_array = numpy.ones((128, 128), dtype =numpy.int32)
+        raster_array[127, 127] = nodata
+        new_band.WriteArray(raster_array)
+        new_band.FlushCache()
+        new_raster.FlushCache()
+        new_band = None
+        new_raster = None
+
+        target_path = os.path.join(self.workspace_dir, 'target.tif')
+
+        # making a local op that needs a valid mask to ensure that `col_array`
+        # is tiled out correctly
+        def local_op(scalar, raster_array, col_array):
+            valid_mask = raster_array != nodata
+            result = numpy.empty_like(raster_array)
+            result[:] = nodata
+            result[valid_mask] = (
+                scalar * raster_array[valid_mask] * col_array[valid_mask])
+            return result
+
+        pygeoprocessing.raster_calculator(
+            [(10, 'raw'), (base_path, 1), numpy.array(range(128))],
+            local_op, target_path, gdal.GDT_Float32, None, largest_block=0)
+
+        target_raster = gdal.OpenEx(target_path, gdal.OF_RASTER)
+        result = target_raster.GetRasterBand(1).ReadAsArray()
+
+        expected_result = (
+            10 * numpy.ones((128, 128)) * numpy.array(range(128)))
+        # we expect one pixel to have been masked out
+        expected_result[127, 127] = nodata
+        numpy.testing.assert_allclose(result, expected_result)
+
+    def test_new_raster_from_base_unsigned_byte(self):
+        """PGP.geoprocessing: test that signed byte rasters copy over."""
+        import pygeoprocessing
+        import pygeoprocessing.testing
+        from pygeoprocessing.testing import sampledata
+
+        pixel_matrix = numpy.ones((128, 128), numpy.byte)
+        pixel_matrix[0, 0] = 255  # 255 ubyte is -1 byte
+        reference = sampledata.SRS_COLOMBIA
+        nodata_base = -1
+        base_path = os.path.join(self.workspace_dir, 'base.tif')
+        pygeoprocessing.testing.create_raster_on_disk(
+            [pixel_matrix], reference.origin, reference.projection,
+            nodata_base, reference.pixel_size(30), datatype=gdal.GDT_Byte,
+            filename=base_path,
+            dataset_opts=[
+                'PIXELTYPE=SIGNEDBYTE',
+                'TILED=YES',
+                'BLOCKXSIZE=64',
+                'BLOCKYSIZE=64',
+                ])
+
+        target_path = os.path.join(self.workspace_dir, 'target.tif')
+        # 255 should convert to -1 with signed bytes
+        pygeoprocessing.new_raster_from_base(
+            base_path, target_path, gdal.GDT_Byte, [0],
+            fill_value_list=[255])
+
+        target_raster = gdal.OpenEx(target_path, gdal.OF_RASTER)
+        target_band = target_raster.GetRasterBand(1)
+        target_matrix = target_band.ReadAsArray()
+        target_band = None
+        target_raster = None
+        # we expect a negative result even though we put in a positive because
+        # we know signed bytes will convert
+        self.assertEqual(target_matrix[0, 0], -1)
+
+    def test_new_raster_from_base_nodata_not_set(self):
+        """PGP.geoprocessing: test new raster with nodata not set."""
+        import pygeoprocessing
+
+        driver = gdal.GetDriverByName('GTiff')
+        base_path = os.path.join(self.workspace_dir, 'base.tif')
+        new_raster = driver.Create(base_path, 128, 128, 1, gdal.GDT_Int32)
+        new_raster = None
+
+        target_path = os.path.join(self.workspace_dir, 'target.tif')
+        # 255 should convert to -1 with signed bytes
+        pygeoprocessing.new_raster_from_base(
+            base_path, target_path, gdal.GDT_Byte, [None],
+            fill_value_list=[None],
+            gtiff_creation_options=[
+                'PIXELTYPE=SIGNEDBYTE',
+                ])
+
+        raster_properties = pygeoprocessing.get_raster_info(target_path)
+        self.assertEqual(raster_properties['nodata'], [None])
+
+    def test_create_raster_from_vector_extents(self):
+        """PGP.geoprocessing: test creation of raster from vector extents."""
+        import pygeoprocessing
+        import pygeoprocessing.testing
+        from pygeoprocessing.testing import sampledata
+
+        reference = sampledata.SRS_COLOMBIA
+        point_a = shapely.geometry.Point(
+            reference.origin[0], reference.origin[1])
+        mean_pixel_size = 30
+        n_pixels_x = 9
+        n_pixels_y = 19
+        point_b = shapely.geometry.Point(
+            reference.origin[0] +
+            reference.pixel_size(mean_pixel_size)[0] * n_pixels_x,
+            reference.origin[1] +
+            reference.pixel_size(mean_pixel_size)[1] * n_pixels_y)
+        source_vector_path = os.path.join(self.workspace_dir, 'sample_vector')
+        pygeoprocessing.testing.create_vector_on_disk(
+            [point_a, point_b], reference.projection, fields={'value': 'int'},
+            attributes=[{'value': 0}, {'value': 1}], vector_format='GeoJSON',
+            filename=source_vector_path)
+        target_raster_path = os.path.join(
+            self.workspace_dir, 'target_raster.tif')
+        target_pixel_size = [mean_pixel_size, -mean_pixel_size]
+        target_nodata = -1
+        target_pixel_type = gdal.GDT_Int16
+        pygeoprocessing.create_raster_from_vector_extents(
+            source_vector_path, target_raster_path, target_pixel_size,
+            target_pixel_type, target_nodata)
+
+        raster_properties = pygeoprocessing.get_raster_info(
+            target_raster_path)
+        self.assertEqual(raster_properties['raster_size'][0], n_pixels_x)
+        self.assertEqual(raster_properties['raster_size'][1], n_pixels_y)
+
+    def test_create_raster_from_vector_extents_invalid_pixeltype(self):
+        """PGP.geoprocessing: raster from vector with bad datatype."""
+        import pygeoprocessing
+        import pygeoprocessing.testing
+        from pygeoprocessing.testing import sampledata
+
+        reference = sampledata.SRS_COLOMBIA
+        point_a = shapely.geometry.Point(
+            reference.origin[0], reference.origin[1])
+        mean_pixel_size = 30
+        n_pixels_x = 9
+        n_pixels_y = 19
+        point_b = shapely.geometry.Point(
+            reference.origin[0] +
+            reference.pixel_size(mean_pixel_size)[0] * n_pixels_x,
+            reference.origin[1] +
+            reference.pixel_size(mean_pixel_size)[1] * n_pixels_y)
+        source_vector_path = os.path.join(self.workspace_dir, 'sample_vector')
+        pygeoprocessing.testing.create_vector_on_disk(
+            [point_a, point_b], reference.projection, fields={'value': 'int'},
+            attributes=[{'value': 0}, {'value': 1}], vector_format='GeoJSON',
+            filename=source_vector_path)
+        target_raster_path = os.path.join(
+            self.workspace_dir, 'target_raster.tif')
+        target_pixel_size = [mean_pixel_size, -mean_pixel_size]
+        target_nodata = -1
+        target_pixel_type = gdal.GDT_Int16
+        with self.assertRaises(ValueError) as cm:
+            pygeoprocessing.create_raster_from_vector_extents(
+                source_vector_path, target_raster_path, target_pixel_size,
+                target_nodata, target_pixel_type)
+            expected_message = (
+                'Invalid target type, should be a gdal.GDT_* type')
+            actual_message = str(cm.exception)
+            self.assertTrue(
+                expected_message in actual_message, actual_message)
+
+    def test_create_raster_from_vector_extents_odd_pixel_shapes(self):
+        """PGP.geoprocessing: create raster vector ext. w/ odd pixel size."""
+        import pygeoprocessing
+        import pygeoprocessing.testing
+        from pygeoprocessing.testing import sampledata
+
+        reference = sampledata.SRS_COLOMBIA
+        point_a = shapely.geometry.Point(
+            reference.origin[0], reference.origin[1])
+        pixel_x_size = -10
+        pixel_y_size = 20
+        n_pixels_x = 9
+        n_pixels_y = 19
+        point_b = shapely.geometry.Point(
+            reference.origin[0] +
+            pixel_x_size * n_pixels_x,
+            reference.origin[1] +
+            pixel_y_size * n_pixels_y)
+        source_vector_path = os.path.join(self.workspace_dir, 'sample_vector')
+        pygeoprocessing.testing.create_vector_on_disk(
+            [point_a, point_b], reference.projection, fields={'value': 'int'},
+            attributes=[{'value': 0}, {'value': 1}], vector_format='GeoJSON',
+            filename=source_vector_path)
+        target_raster_path = os.path.join(
+            self.workspace_dir, 'target_raster.tif')
+        target_pixel_size = [pixel_x_size, pixel_y_size]
+        target_nodata = -1
+        target_pixel_type = gdal.GDT_Int16
+        pygeoprocessing.create_raster_from_vector_extents(
+            source_vector_path, target_raster_path, target_pixel_size,
+            target_pixel_type, target_nodata)
+
+        raster_properties = pygeoprocessing.get_raster_info(
+            target_raster_path)
+        self.assertEqual(raster_properties['raster_size'][0], n_pixels_x)
+        self.assertEqual(raster_properties['raster_size'][1], n_pixels_y)
+
+    def test_create_raster_from_vector_extents_linestring_no_width(self):
+        """PGP.geoprocessing: create raster from v. ext with no geom width."""
+        import pygeoprocessing
+        from pygeoprocessing.testing import sampledata
+
+        reference = sampledata.SRS_COLOMBIA
+        point_a = shapely.geometry.LineString(
+            [(reference.origin[0], reference.origin[1]),
+             (reference.origin[0], reference.origin[1] + 100)])
+        pixel_x_size = -10
+        pixel_y_size = 20
+        n_pixels_x = 1
+        n_pixels_y = 5
+        source_vector_path = os.path.join(self.workspace_dir, 'sample_vector')
+        pygeoprocessing.testing.create_vector_on_disk(
+            [point_a], reference.projection, fields={'value': 'int'},
+            attributes=[{'value': 0}], vector_format='GeoJSON',
+            filename=source_vector_path)
+        target_raster_path = os.path.join(
+            self.workspace_dir, 'target_raster.tif')
+        target_pixel_size = [pixel_x_size, pixel_y_size]
+        target_nodata = -1
+        target_pixel_type = gdal.GDT_Int16
+        pygeoprocessing.create_raster_from_vector_extents(
+            source_vector_path, target_raster_path, target_pixel_size,
+            target_pixel_type, target_nodata)
+
+        raster_properties = pygeoprocessing.get_raster_info(
+            target_raster_path)
+        self.assertEqual(raster_properties['raster_size'][0], n_pixels_x)
+        self.assertEqual(raster_properties['raster_size'][1], n_pixels_y)
+
+    def test_create_raster_from_vector_extents_linestring_no_height(self):
+        """PGP.geoprocessing: create raster from v. ext with no geom height."""
+        import pygeoprocessing
+        from pygeoprocessing.testing import sampledata
+
+        reference = sampledata.SRS_COLOMBIA
+        point_a = shapely.geometry.LineString(
+            [(reference.origin[0], reference.origin[1]),
+             (reference.origin[0] + 100, reference.origin[1])])
+        pixel_x_size = -10
+        pixel_y_size = 20
+        n_pixels_x = 10
+        n_pixels_y = 1
+        source_vector_path = os.path.join(self.workspace_dir, 'sample_vector')
+        pygeoprocessing.testing.create_vector_on_disk(
+            [point_a], reference.projection, fields={'value': 'int'},
+            attributes=[{'value': 0}], vector_format='GeoJSON',
+            filename=source_vector_path)
+        target_raster_path = os.path.join(
+            self.workspace_dir, 'target_raster.tif')
+        target_pixel_size = [pixel_x_size, pixel_y_size]
+        target_nodata = -1
+        target_pixel_type = gdal.GDT_Int16
+        pygeoprocessing.create_raster_from_vector_extents(
+            source_vector_path, target_raster_path, target_pixel_size,
+            target_pixel_type, target_nodata)
+
+        raster_properties = pygeoprocessing.get_raster_info(
+            target_raster_path)
+        self.assertEqual(raster_properties['raster_size'][0], n_pixels_x)
+        self.assertEqual(raster_properties['raster_size'][1], n_pixels_y)
+
+    def test_create_raster_from_vector_extents_bad_geometry(self):
+        """PGP.geoprocessing: create raster from v. ext. with bad geometry."""
+        import pygeoprocessing
+        import pygeoprocessing.testing
+        from pygeoprocessing.testing import sampledata
+
+        reference = sampledata.SRS_COLOMBIA
+        vector_driver = ogr.GetDriverByName('GeoJSON')
+        source_vector_path = os.path.join(self.workspace_dir, 'vector.json')
+        source_vector = vector_driver.CreateDataSource(source_vector_path)
+        srs = osr.SpatialReference(reference.projection)
+        source_layer = source_vector.CreateLayer('vector', srs=srs)
+
+        layer_defn = source_layer.GetLayerDefn()
+
+        point_a = shapely.geometry.Point(
+            reference.origin[0], reference.origin[1])
+        mean_pixel_size = 30
+        n_pixels_x = 9
+        n_pixels_y = 19
+        point_b = shapely.geometry.Point(
+            reference.origin[0] +
+            reference.pixel_size(mean_pixel_size)[0] * n_pixels_x,
+            reference.origin[1] +
+            reference.pixel_size(mean_pixel_size)[1] * n_pixels_y)
+
+        for point in [point_a, point_b]:
+            feature = ogr.Feature(layer_defn)
+            feature_geometry = ogr.CreateGeometryFromWkb(point.wkb)
+            feature.SetGeometry(feature_geometry)
+            source_layer.CreateFeature(feature)
+        null_feature = ogr.Feature(layer_defn)
+        source_layer.CreateFeature(null_feature)
+        source_layer.SyncToDisk()
+        source_layer = None
+        ogr.DataSource.__swig_destroy__(source_vector)
+        source_vector = None
+
+        target_raster_path = os.path.join(
+            self.workspace_dir, 'target_raster.tif')
+        target_pixel_size = [mean_pixel_size, -mean_pixel_size]
+        target_nodata = -1
+        target_pixel_type = gdal.GDT_Int16
+        pygeoprocessing.create_raster_from_vector_extents(
+            source_vector_path, target_raster_path, target_pixel_size,
+            target_pixel_type, target_nodata, fill_value=0)
+
+        raster_properties = pygeoprocessing.get_raster_info(
+            target_raster_path)
+        self.assertEqual(raster_properties['raster_size'][0], n_pixels_x)
+        self.assertEqual(raster_properties['raster_size'][1], n_pixels_y)
+        expected_result = numpy.zeros((19, 9))
+        raster = gdal.OpenEx(target_raster_path, gdal.OF_RASTER)
+        band = raster.GetRasterBand(1)
+        result = band.ReadAsArray()
+        band = None
+        raster = None
+        numpy.testing.assert_array_equal(expected_result, result)
+
+    def test_transform_box(self):
+        """PGP.geoprocessing: test geotransforming lat/lng box to UTM10N."""
+        import pygeoprocessing
+
+        # Willamette valley in lat/lng
+        bounding_box = [-123.587984, 44.415778, -123.397976, 44.725814]
+        base_ref = osr.SpatialReference()
+        base_ref.ImportFromEPSG(4326)  # WGS84 EPSG
+
+        target_ref = osr.SpatialReference()
+        target_ref.ImportFromEPSG(26910)  # UTM10N EPSG
+
+        result = pygeoprocessing.transform_bounding_box(
+            bounding_box, base_ref.ExportToWkt(), target_ref.ExportToWkt())
+        # I have confidence this function works by taking the result and
+        # plotting it in a GIS polygon, so the expected result below is
+        # regression data
+        expected_result = [
+            453189.3366727062, 4918131.085894576,
+            468484.1637522648, 4952660.678869661]
+        self.assertIs(
+            numpy.testing.assert_allclose(
+                result, expected_result), None)
+
+    def test_iterblocks(self):
+        """PGP.geoprocessing: test iterblocks."""
+        import pygeoprocessing
+        import pygeoprocessing.testing
+        from pygeoprocessing.testing import sampledata
+
+        reference = sampledata.SRS_COLOMBIA
+        n_pixels = 100
+        pixel_matrix = numpy.ones((n_pixels, n_pixels), numpy.float32)
+        test_value = 0.5
+        pixel_matrix[:] = test_value
+        nodata_target = None
+        raster_path = os.path.join(self.workspace_dir, 'raster.tif')
+        pygeoprocessing.testing.create_raster_on_disk(
+            [pixel_matrix], reference.origin, reference.projection,
+            nodata_target, reference.pixel_size(30), filename=raster_path,
+            dataset_opts=[
+                'TILED=YES',
+                'BLOCKXSIZE=64',
+                'BLOCKYSIZE=64'])
+
+        total = 0
+        for _, block in pygeoprocessing.iterblocks(
+                (raster_path, 1), largest_block=0):
+            total += numpy.sum(block)
+        self.assertEqual(total, test_value * n_pixels**2)
+
+    def test_iterblocks_bad_raster_band(self):
+        """PGP.geoprocessing: test iterblocks."""
+        import pygeoprocessing
+        import pygeoprocessing.testing
+        from pygeoprocessing.testing import sampledata
+
+        reference = sampledata.SRS_COLOMBIA
+        n_pixels = 100
+        pixel_matrix = numpy.ones((n_pixels, n_pixels), numpy.float32)
+        test_value = 0.5
+        pixel_matrix[:] = test_value
+        nodata_target = None
+        raster_path = os.path.join(self.workspace_dir, 'raster.tif')
+        pygeoprocessing.testing.create_raster_on_disk(
+            [pixel_matrix], reference.origin, reference.projection,
+            nodata_target, reference.pixel_size(30), filename=raster_path,
+            dataset_opts=[
+                'TILED=YES',
+                'BLOCKXSIZE=64',
+                'BLOCKYSIZE=64'])
+
+        total = 0
+        with self.assertRaises(ValueError) as cm:
+            for _, block in pygeoprocessing.iterblocks(
+                    raster_path, largest_block=0):
+                total += numpy.sum(block)
+        expected_message = (
+            "`raster_path_band` not formatted as expected.")
+        actual_message = str(cm.exception)
+        self.assertTrue(expected_message in actual_message)
+
+    def test_iterblocks_unsigned_byte(self):
+        """PGP.geoprocessing: test iterblocks with unsigned byte."""
+        import pygeoprocessing
+        import pygeoprocessing.testing
+        from pygeoprocessing.testing import sampledata
+
+        reference = sampledata.SRS_COLOMBIA
+        n_pixels = 100
+        pixel_matrix = numpy.empty((n_pixels, n_pixels), numpy.uint8)
+        test_value = 255
+        pixel_matrix[:] = test_value
+        nodata_target = None
+        raster_path = os.path.join(self.workspace_dir, 'raster.tif')
+        pygeoprocessing.testing.create_raster_on_disk(
+            [pixel_matrix], reference.origin, reference.projection,
+            nodata_target, reference.pixel_size(30), filename=raster_path,
+            dataset_opts=[
+                'TILED=YES',
+                'BLOCKXSIZE=64',
+                'BLOCKYSIZE=64'])
+
+        total = 0
+        for _, block in pygeoprocessing.iterblocks(
+                (raster_path, 1), largest_block=0):
+            total += numpy.sum(block)
+        self.assertEqual(total, test_value * n_pixels**2)
+
+    def test_convolve_2d_single_thread(self):
+        """PGP.geoprocessing: test convolve 2d (single thread)."""
+        import pygeoprocessing
+        import pygeoprocessing.testing
+        from pygeoprocessing.testing import sampledata
+
+        reference = sampledata.SRS_COLOMBIA
+        n_pixels = 100
+        signal_array = numpy.ones((n_pixels, n_pixels), numpy.float32)
+        test_value = 0.5
+        signal_array[:] = test_value
+        nodata_target = -1
+        signal_path = os.path.join(self.workspace_dir, 'signal.tif')
+        pygeoprocessing.testing.create_raster_on_disk(
+            [signal_array], reference.origin, reference.projection,
+            nodata_target, reference.pixel_size(30), filename=signal_path)
+        kernel_path = os.path.join(self.workspace_dir, 'kernel.tif')
+        kernel_array = numpy.ones((3, 3), numpy.float32)
+        pygeoprocessing.testing.create_raster_on_disk(
+            [kernel_array], reference.origin, reference.projection,
+            None, reference.pixel_size(30), filename=kernel_path)
+        target_path = os.path.join(self.workspace_dir, 'target.tif')
+        pygeoprocessing.convolve_2d(
+            (signal_path, 1), (kernel_path, 1), target_path,
+            n_threads=1, ignore_nodata=False)
+        target_raster = gdal.OpenEx(target_path, gdal.OF_RASTER)
+        target_band = target_raster.GetRasterBand(1)
+        target_array = target_band.ReadAsArray()
+        target_band = None
+        target_raster = None
+
+        # calculate expected result by adding up all squares, subtracting off
+        # the sides and realizing diagonals got subtracted twice
+        expected_result = test_value * (
+            n_pixels ** 2 * 9 - n_pixels * 4 * 3 + 4)
+        self.assertEqual(numpy.sum(target_array), expected_result)
+
+    def test_convolve_2d_multiprocess(self):
+        """PGP.geoprocessing: test convolve 2d (multiprocess)."""
+        import pygeoprocessing
+        import pygeoprocessing.testing
+        from pygeoprocessing.testing import sampledata
+
+        reference = sampledata.SRS_COLOMBIA
+        n_pixels = 100
+        signal_array = numpy.ones((n_pixels, n_pixels), numpy.float32)
+        test_value = 0.5
+        signal_array[:] = test_value
+        nodata_target = -1
+        signal_path = os.path.join(self.workspace_dir, 'signal.tif')
+        pygeoprocessing.testing.create_raster_on_disk(
+            [signal_array], reference.origin, reference.projection,
+            nodata_target, reference.pixel_size(30), filename=signal_path)
+        kernel_path = os.path.join(self.workspace_dir, 'kernel.tif')
+        kernel_array = numpy.ones((3, 3), numpy.float32)
+        pygeoprocessing.testing.create_raster_on_disk(
+            [kernel_array], reference.origin, reference.projection,
+            nodata_target, reference.pixel_size(30), filename=kernel_path)
+        target_path = os.path.join(self.workspace_dir, 'target.tif')
+        pygeoprocessing.convolve_2d(
+            (signal_path, 1), (kernel_path, 1), target_path,
+            n_threads=3)
+        target_raster = gdal.OpenEx(target_path, gdal.OF_RASTER)
+        target_band = target_raster.GetRasterBand(1)
+        target_array = target_band.ReadAsArray()
+        target_band = None
+        target_raster = None
+
+        # calculate expected result by adding up all squares, subtracting off
+        # the sides and realizing diagonals got subtracted twice
+        expected_result = test_value * (
+            n_pixels ** 2 * 9 - n_pixels * 4 * 3 + 4)
+        self.assertEqual(numpy.sum(target_array), expected_result)
+
+    def test_convolve_2d_normalize_ignore_nodata(self):
+        """PGP.geoprocessing: test convolve 2d w/ normalize and ignore."""
+        import pygeoprocessing
+        import pygeoprocessing.testing
+        from pygeoprocessing.testing import sampledata
+
+        reference = sampledata.SRS_COLOMBIA
+        n_pixels = 100
+        signal_array = numpy.ones((n_pixels, n_pixels), numpy.float32)
+        test_value = 0.5
+        signal_array[:] = test_value
+        nodata_target = -1
+        signal_path = os.path.join(self.workspace_dir, 'signal.tif')
+        pygeoprocessing.testing.create_raster_on_disk(
+            [signal_array], reference.origin, reference.projection,
+            nodata_target, reference.pixel_size(30), filename=signal_path)
+        kernel_path = os.path.join(self.workspace_dir, 'kernel.tif')
+        kernel_array = numpy.ones((3, 3), numpy.float32)
+        pygeoprocessing.testing.create_raster_on_disk(
+            [kernel_array], reference.origin, reference.projection,
+            nodata_target, reference.pixel_size(30), filename=kernel_path)
+        target_path = os.path.join(self.workspace_dir, 'target.tif')
+        pygeoprocessing.convolve_2d(
+            (signal_path, 1), (kernel_path, 1), target_path,
+            mask_nodata=False, ignore_nodata=True, normalize_kernel=True)
+        target_raster = gdal.OpenEx(target_path, gdal.OF_RASTER)
+        target_band = target_raster.GetRasterBand(1)
+        target_array = target_band.ReadAsArray()
+        target_band = None
+        target_raster = None
+        expected_result = test_value * n_pixels ** 2
+        self.assertEqual(numpy.sum(target_array), expected_result)
+
+    def test_convolve_2d_ignore_nodata(self):
+        """PGP.geoprocessing: test convolve 2d w/ normalize and ignore."""
+        import pygeoprocessing
+        import pygeoprocessing.testing
+        from pygeoprocessing.testing import sampledata
+
+        reference = sampledata.SRS_COLOMBIA
+        n_pixels = 3
+        signal_array = numpy.ones((n_pixels, n_pixels), numpy.float32)
+        test_value = 0.5
+        signal_array[:] = test_value
+        nodata_target = -1
+        signal_path = os.path.join(self.workspace_dir, 'signal.tif')
+        pygeoprocessing.testing.create_raster_on_disk(
+            [signal_array], reference.origin, reference.projection,
+            nodata_target, reference.pixel_size(30), filename=signal_path)
+        kernel_path = os.path.join(self.workspace_dir, 'kernel.tif')
+        kernel_array = numpy.ones((3, 3), numpy.float32)
+        pygeoprocessing.testing.create_raster_on_disk(
+            [kernel_array], reference.origin, reference.projection,
+            nodata_target, reference.pixel_size(30), filename=kernel_path)
+        target_path = os.path.join(self.workspace_dir, 'target.tif')
+        pygeoprocessing.convolve_2d(
+            (signal_path, 1), (kernel_path, 1), target_path,
+            ignore_nodata=True)
+        target_raster = gdal.OpenEx(target_path, gdal.OF_RASTER)
+        target_band = target_raster.GetRasterBand(1)
+        target_array = target_band.ReadAsArray()
+        target_band = None
+        target_raster = None
+
+        # calculate by working on some graph paper
+        expected_result = 9*9*.5
+        self.assertEqual(numpy.sum(target_array), expected_result)
+
+    def test_convolve_2d_normalize(self):
+        """PGP.geoprocessing: test convolve 2d w/ normalize."""
+        import pygeoprocessing
+        import pygeoprocessing.testing
+        from pygeoprocessing.testing import sampledata
+
+        reference = sampledata.SRS_COLOMBIA
+        n_pixels = 3
+        signal_array = numpy.ones((n_pixels, n_pixels), numpy.float32)
+        test_value = 0.5
+        signal_array[:] = test_value
+        nodata_target = -1
+        signal_path = os.path.join(self.workspace_dir, 'signal.tif')
+        pygeoprocessing.testing.create_raster_on_disk(
+            [signal_array], reference.origin, reference.projection,
+            nodata_target, reference.pixel_size(30), filename=signal_path)
+        kernel_path = os.path.join(self.workspace_dir, 'kernel.tif')
+        kernel_array = numpy.ones((3, 3), numpy.float32)
+        pygeoprocessing.testing.create_raster_on_disk(
+            [kernel_array], reference.origin, reference.projection,
+            nodata_target, reference.pixel_size(30), filename=kernel_path)
+        target_path = os.path.join(self.workspace_dir, 'target.tif')
+        pygeoprocessing.convolve_2d(
+            (signal_path, 1), (kernel_path, 1), target_path,
+            normalize_kernel=True)
+        target_raster = gdal.OpenEx(target_path, gdal.OF_RASTER)
+        target_band = target_raster.GetRasterBand(1)
+        target_array = target_band.ReadAsArray()
+        target_band = None
+        target_raster = None
+
+        # I calculated this by manually doing a grid on graph paper
+        expected_result = .5 + 4 * 5./9.
+        self.assertAlmostEqual(numpy.sum(target_array), expected_result)
+
+    def test_convolve_2d_missing_nodata(self):
+        """PGP.geoprocessing: test convolve2d if target type but no nodata."""
+        import pygeoprocessing
+        import pygeoprocessing.testing
+        from pygeoprocessing.testing import sampledata
+
+        reference = sampledata.SRS_COLOMBIA
+        n_pixels = 100
+        signal_array = numpy.ones((n_pixels, n_pixels), numpy.float32)
+        test_value = 0.5
+        signal_array[:] = test_value
+        nodata_target = -1
+        signal_path = os.path.join(self.workspace_dir, 'signal.tif')
+        pygeoprocessing.testing.create_raster_on_disk(
+            [signal_array], reference.origin, reference.projection,
+            nodata_target, reference.pixel_size(30), filename=signal_path)
+        kernel_path = os.path.join(self.workspace_dir, 'kernel.tif')
+        kernel_array = numpy.ones((3, 3), numpy.float32)
+        pygeoprocessing.testing.create_raster_on_disk(
+            [kernel_array], reference.origin, reference.projection,
+            nodata_target, reference.pixel_size(30), filename=kernel_path)
+        target_path = os.path.join(self.workspace_dir, 'target.tif')
+        with self.assertRaises(ValueError) as cm:
+            pygeoprocessing.convolve_2d(
+                (signal_path, 1), (kernel_path, 1), target_path,
+                target_datatype=gdal.GDT_Int32)
+        expected_message = (
+            "`target_datatype` is set, but `target_nodata` is None. ")
+        actual_message = str(cm.exception)
+        self.assertTrue(expected_message in actual_message)
+
+
+    def test_convolve_2d_reverse(self):
+        """PGP.geoprocessing: test convolve 2d reversed."""
+        import pygeoprocessing
+        import pygeoprocessing.testing
+        from pygeoprocessing.testing import sampledata
+
+        reference = sampledata.SRS_COLOMBIA
+        n_pixels = 3
+        signal_array = numpy.ones((n_pixels, n_pixels), numpy.float32)
+        test_value = 0.5
+        signal_array[:] = test_value
+        nodata_target = -1
+        signal_path = os.path.join(self.workspace_dir, 'signal.tif')
+        pygeoprocessing.testing.create_raster_on_disk(
+            [signal_array], reference.origin, reference.projection,
+            nodata_target, reference.pixel_size(30), filename=signal_path)
+        kernel_path = os.path.join(self.workspace_dir, 'kernel.tif')
+        kernel_array = numpy.ones((100, 100), numpy.float32)
+        pygeoprocessing.testing.create_raster_on_disk(
+            [kernel_array], reference.origin, reference.projection,
+            nodata_target, reference.pixel_size(30), filename=kernel_path)
+        target_path = os.path.join(self.workspace_dir, 'target.tif')
+        pygeoprocessing.convolve_2d(
+            (signal_path, 1), (kernel_path, 1), target_path)
+        target_raster = gdal.OpenEx(target_path, gdal.OF_RASTER)
+        target_band = target_raster.GetRasterBand(1)
+        target_array = target_band.ReadAsArray()
+        target_band = None
+        target_raster = None
+
+        # calculate expected result by adding up all squares, subtracting off
+        # the sides and realizing diagonals got subtracted twice
+        expected_result = test_value * (n_pixels ** 4)
+        self.assertEqual(numpy.sum(target_array), expected_result)
+
+    def test_convolve_2d_large(self):
+        """PGP.geoprocessing: test convolve 2d with large kernel & signal."""
+        import pygeoprocessing
+        import pygeoprocessing.testing
+        from pygeoprocessing.testing import sampledata
+
+        reference = sampledata.SRS_COLOMBIA
+        n_pixels = 100
+        n_kernel_pixels = 1750
+        signal_array = numpy.ones((n_pixels, n_pixels), numpy.float32)
+        test_value = 0.5
+        signal_array[:] = test_value
+        nodata_target = -1
+        signal_path = os.path.join(self.workspace_dir, 'signal.tif')
+        pygeoprocessing.testing.create_raster_on_disk(
+            [signal_array], reference.origin, reference.projection,
+            nodata_target, reference.pixel_size(30), filename=signal_path)
+        kernel_path = os.path.join(self.workspace_dir, 'kernel.tif')
+        kernel_array = numpy.zeros(
+            (n_kernel_pixels, n_kernel_pixels), numpy.float32)
+        kernel_array[int(n_kernel_pixels/2),int(n_kernel_pixels/2)] = 1
+        pygeoprocessing.testing.create_raster_on_disk(
+            [kernel_array], reference.origin, reference.projection,
+            nodata_target, reference.pixel_size(30), filename=kernel_path)
+        target_path = os.path.join(self.workspace_dir, 'target.tif')
+        pygeoprocessing.convolve_2d(
+            (signal_path, 1), (kernel_path, 1), target_path)
+        target_raster = gdal.OpenEx(target_path, gdal.OF_RASTER)
+        target_band = target_raster.GetRasterBand(1)
+        target_array = target_band.ReadAsArray()
+        target_band = None
+        target_raster = None
+
+        # calculate expected result by adding up all squares, subtracting off
+        # the sides and realizing diagonals got subtracted twice
+        expected_result = test_value * (n_pixels ** 2)
+        self.assertEqual(numpy.sum(target_array), expected_result)
+
+    def test_calculate_slope(self):
+        """PGP.geoprocessing: test calculate slope."""
+        import pygeoprocessing
+
+        n_pixels = 9
+        dem_array = numpy.ones((n_pixels, n_pixels), numpy.float32)
+        dem_array[:] = numpy.arange((n_pixels))
+        nodata_value = -1
+        # make a nodata hole in the middle to test boundary cases
+        dem_array[int(n_pixels/2), int(n_pixels/2)] = nodata_value
+        dem_path = os.path.join(self.workspace_dir, 'dem.tif')
+        target_slope_path = os.path.join(self.workspace_dir, 'slope.tif')
+        driver = gdal.GetDriverByName('GTiff')
+        wgs84_ref = osr.SpatialReference()
+        wgs84_ref.ImportFromEPSG(4326)  # WGS84 EPSG
+        dem_raster = driver.Create(
+            dem_path, dem_array.shape[1], dem_array.shape[0],
+            2, gdal.GDT_Int32)
+        dem_raster_geotransform = [0.1, 1., 0., 0., 0., -1.]
+        dem_raster.SetGeoTransform(dem_raster_geotransform)
+        dem_raster.SetProjection(wgs84_ref.ExportToWkt())
+        dem_band = dem_raster.GetRasterBand(1)
+        dem_band.SetNoDataValue(nodata_value)
+        dem_band.WriteArray(dem_array)
+        dem_band.FlushCache()
+        dem_band = None
+        dem_raster = None
+
+        pygeoprocessing.calculate_slope((dem_path, 1), target_slope_path)
+        slope_raster = gdal.OpenEx(target_slope_path, gdal.OF_RASTER)
+        slope_band = slope_raster.GetRasterBand(1)
+        target_nodata = slope_band.GetNoDataValue()
+        count = 0
+        expected_slope = 100.0
+        for _, band_data in pygeoprocessing.iterblocks(
+                (target_slope_path, 1)):
+            block = band_data.astype(numpy.float32)
+            bad_mask = (
+                ~numpy.isclose(block, target_nodata) &
+                (block != expected_slope))
+            if numpy.any(bad_mask):
+                self.fail(
+                    "Unexpected value in slope raster: %s" % block[bad_mask])
+            count += numpy.count_nonzero(block == expected_slope)
+        # all slopes should be 1 except center pixel
+        self.assertEqual(count, n_pixels**2 - 1)
+
+    def test_calculate_slope_undefined_nodata(self):
+        """PGP.geoprocessing: test calculate slope with no nodata."""
+        import pygeoprocessing
+
+        n_pixels = 9
+        dem_array = numpy.ones((n_pixels, n_pixels), numpy.float32)
+        dem_path = os.path.join(self.workspace_dir, 'dem.tif')
+        target_slope_path = os.path.join(self.workspace_dir, 'slope.tif')
+        driver = gdal.GetDriverByName('GTiff')
+        wgs84_ref = osr.SpatialReference()
+        wgs84_ref.ImportFromEPSG(4326)  # WGS84 EPSG
+        dem_raster = driver.Create(
+            dem_path, dem_array.shape[1], dem_array.shape[0],
+            1, gdal.GDT_Int32)
+        dem_raster_geotransform = [0.1, 1., 0., 0., 0., -1.]
+        dem_raster.SetGeoTransform(dem_raster_geotransform)
+        dem_raster.SetProjection(wgs84_ref.ExportToWkt())
+        dem_band = dem_raster.GetRasterBand(1)
+        dem_band.WriteArray(dem_array)
+        dem_band.FlushCache()
+        dem_band = None
+        dem_raster = None
+
+        pygeoprocessing.calculate_slope((dem_path, 1), target_slope_path)
+        slope_raster = gdal.OpenEx(target_slope_path, gdal.OF_RASTER)
+        slope_band = slope_raster.GetRasterBand(1)
+        actual_slope = slope_band.ReadAsArray()
+        slope_band = None
+        slope_raster = None
+        expected_slope = numpy.zeros((n_pixels, n_pixels), numpy.float32)
+        numpy.testing.assert_almost_equal(expected_slope, actual_slope)
+
+    def test_rasterize(self):
+        """PGP.geoprocessing: test rasterize."""
+        import pygeoprocessing
+        import pygeoprocessing.testing
+        from pygeoprocessing.testing import sampledata
+
+        reference = sampledata.SRS_COLOMBIA
+        n_pixels = 3
+        target_raster_array = numpy.ones((n_pixels, n_pixels), numpy.float32)
+        test_value = 0.5
+        target_raster_array[:] = test_value
+        nodata_target = -1
+        target_raster_path = os.path.join(
+            self.workspace_dir, 'target_raster.tif')
+        pygeoprocessing.testing.create_raster_on_disk(
+            [target_raster_array], reference.origin, reference.projection,
+            nodata_target, reference.pixel_size(30), filename=target_raster_path)
+
+        reference = sampledata.SRS_COLOMBIA
+        pixel_size = 30.0
+        polygon = shapely.geometry.Polygon([
+            (reference.origin[0], reference.origin[1]),
+            (reference.origin[0], -pixel_size * n_pixels+reference.origin[1]),
+            (reference.origin[0]+pixel_size * n_pixels,
+             -pixel_size * n_pixels+reference.origin[1]),
+            (reference.origin[0]+pixel_size * n_pixels, reference.origin[1]),
+            (reference.origin[0], reference.origin[1])])
+        base_vector_path = os.path.join(
+            self.workspace_dir, 'base_vector.json')
+        pygeoprocessing.testing.create_vector_on_disk(
+            [polygon], reference.projection,
+            fields={'id': 'int'}, attributes=[{'id': 5}],
+            vector_format='GeoJSON', filename=base_vector_path)
+
+        pygeoprocessing.rasterize(
+            base_vector_path, target_raster_path, [test_value], None,
+            layer_id=0)
+
+        target_raster = gdal.OpenEx(target_raster_path, gdal.OF_RASTER)
+        target_band = target_raster.GetRasterBand(1)
+        result = target_band.ReadAsArray()
+        target_band = None
+        target_raster = None
+        self.assertTrue((result == test_value).all())
+
+        pygeoprocessing.rasterize(
+            base_vector_path, target_raster_path, None,
+            ["ATTRIBUTE=id"], layer_id=0)
+        target_raster = gdal.OpenEx(target_raster_path, gdal.OF_RASTER)
+        target_band = target_raster.GetRasterBand(1)
+        result = target_band.ReadAsArray()
+        target_band = None
+        target_raster = None
+        self.assertTrue((result == 5).all())
+
+    def test_rasterize_error(self):
+        """PGP.geoprocessing: test rasterize when error encountered."""
+        import pygeoprocessing
+        from pygeoprocessing.testing import sampledata
+
+        reference = sampledata.SRS_COLOMBIA
+        n_pixels = 3
+        target_raster_array = numpy.ones((n_pixels, n_pixels), numpy.float32)
+        test_value = 0.5
+        target_raster_array[:] = test_value
+        nodata_target = -1
+        target_raster_path = os.path.join(
+            self.workspace_dir, 'target_raster.tif')
+        pygeoprocessing.testing.create_raster_on_disk(
+            [target_raster_array], reference.origin, reference.projection,
+            nodata_target, reference.pixel_size(30), filename=target_raster_path)
+
+        reference = sampledata.SRS_COLOMBIA
+        pixel_size = 30.0
+        polygon = shapely.geometry.Polygon([
+            (reference.origin[0], reference.origin[1]),
+            (reference.origin[0], -pixel_size * n_pixels+reference.origin[1]),
+            (reference.origin[0]+pixel_size * n_pixels,
+             -pixel_size * n_pixels+reference.origin[1]),
+            (reference.origin[0]+pixel_size * n_pixels, reference.origin[1]),
+            (reference.origin[0], reference.origin[1])])
+        base_vector_path = os.path.join(
+            self.workspace_dir, 'base_vector.json')
+
+        pygeoprocessing.testing.create_vector_on_disk(
+            [polygon], reference.projection,
+            fields={'id': 'int'}, attributes=[{'id': 5}],
+            vector_format='GeoJSON', filename=base_vector_path)
+
+        with self.assertRaises(RuntimeError) as cm:
+            # Patching the function that makes a logger callback so that
+            # it will raise an exception (ZeroDivisionError in this case,
+            # but any exception should do).
+            with mock.patch(
+                    'pygeoprocessing.geoprocessing._make_logger_callback',
+                    return_value=lambda x, y, z: 1/0.):
+                pygeoprocessing.rasterize(
+                    base_vector_path, target_raster_path, [test_value], None,
+                    layer_id=0)
+
+        self.assertTrue('nonzero exit code' in str(cm.exception))
+
+    def test_rasterize_missing_file(self):
+        """PGP.geoprocessing: test rasterize with no target raster."""
+        import pygeoprocessing
+        import pygeoprocessing.testing
+        from pygeoprocessing.testing import sampledata
+
+        reference = sampledata.SRS_COLOMBIA
+        n_pixels = 3
+        target_raster_array = numpy.ones((n_pixels, n_pixels), numpy.float32)
+        test_value = 0.5
+        target_raster_array[:] = test_value
+        nodata_target = -1
+        target_raster_path = os.path.join(
+            self.workspace_dir, 'target_raster.tif')
+
+        # intentionally not making the raster on disk
+        reference = sampledata.SRS_COLOMBIA
+        pixel_size = 30.0
+        polygon = shapely.geometry.Polygon([
+            (reference.origin[0], reference.origin[1]),
+            (reference.origin[0], -pixel_size * n_pixels+reference.origin[1]),
+            (reference.origin[0]+pixel_size * n_pixels,
+             -pixel_size * n_pixels+reference.origin[1]),
+            (reference.origin[0]+pixel_size * n_pixels, reference.origin[1]),
+            (reference.origin[0], reference.origin[1])])
+        base_vector_path = os.path.join(
+            self.workspace_dir, 'base_vector.json')
+        pygeoprocessing.testing.create_vector_on_disk(
+            [polygon], reference.projection,
+            fields={'id': 'int'}, attributes=[{'id': 5}],
+            vector_format='GeoJSON', filename=base_vector_path)
+
+        with self.assertRaises(ValueError) as cm:
+            pygeoprocessing.rasterize(
+                base_vector_path, target_raster_path, [test_value], None,
+                layer_id=0)
+        expected_message = (
+            "%s doesn't exist, but needed to rasterize." % target_raster_path)
+        actual_message = str(cm.exception)
+        self.assertTrue(expected_message in actual_message, actual_message)
+
+
+    def test_rasterize_error_handling(self):
+        """PGP.geoprocessing: test rasterize error handling."""
+        import pygeoprocessing
+        import pygeoprocessing.testing
+        from pygeoprocessing.testing import sampledata
+
+        reference = sampledata.SRS_COLOMBIA
+        n_pixels = 3
+        target_raster_array = numpy.ones((n_pixels, n_pixels), numpy.float32)
+        test_value = 0.5
+        target_raster_array[:] = test_value
+        target_raster_path = os.path.join(
+            self.workspace_dir, 'target_raster.tif')
+        pygeoprocessing.testing.create_raster_on_disk(
+            [target_raster_array], reference.origin, reference.projection,
+            -1, reference.pixel_size(30),
+            filename=target_raster_path)
+
+        # intentionally not making the raster on disk
+        reference = sampledata.SRS_COLOMBIA
+        pixel_size = 30.0
+        polygon = shapely.geometry.Polygon([
+            (reference.origin[0], reference.origin[1]),
+            (reference.origin[0], -pixel_size * n_pixels+reference.origin[1]),
+            (reference.origin[0]+pixel_size * n_pixels,
+             -pixel_size * n_pixels+reference.origin[1]),
+            (reference.origin[0]+pixel_size * n_pixels, reference.origin[1]),
+            (reference.origin[0], reference.origin[1])])
+        base_vector_path = os.path.join(
+            self.workspace_dir, 'base_vector.json')
+        pygeoprocessing.testing.create_vector_on_disk(
+            [polygon], reference.projection,
+            fields={'id': 'int'}, attributes=[{'id': 5}],
+            vector_format='GeoJSON', filename=base_vector_path)
+
+        with self.assertRaises(ValueError) as cm:
+            pygeoprocessing.rasterize(
+                base_vector_path, target_raster_path, None, None,
+                layer_id=0)
+        expected_message = (
+            "Neither `burn_values` nor `option_list` is set")
+        actual_message = str(cm.exception)
+        self.assertTrue(expected_message in actual_message, actual_message)
+
+        with self.assertRaises(ValueError) as cm:
+            pygeoprocessing.rasterize(
+                base_vector_path, target_raster_path, 1, None,
+                layer_id=0)
+        expected_message = "`burn_values` is not a list/tuple"
+        actual_message = str(cm.exception)
+        self.assertTrue(expected_message in actual_message, actual_message)
+
+        with self.assertRaises(ValueError) as cm:
+            pygeoprocessing.rasterize(
+                base_vector_path, target_raster_path, None, "ATTRIBUTE=id",
+                layer_id=0)
+        expected_message = "`option_list` is not a list/tuple"
+        actual_message = str(cm.exception)
+        self.assertTrue(expected_message in actual_message, actual_message)
+
+    def test_distance_transform_edt(self):
+        """PGP.geoprocessing: test distance transform EDT."""
+        import pygeoprocessing
+        import pygeoprocessing.testing
+        from pygeoprocessing.testing import sampledata
+
+        reference = sampledata.SRS_COLOMBIA
+        n_pixels = 1000
+        nodata_target = 0
+        base_raster_array = numpy.zeros(
+            (n_pixels, n_pixels), dtype=numpy.int)
+        base_raster_array[:, n_pixels//2:] = nodata_target
+        base_raster_array[int(n_pixels/2), int(n_pixels/2)] = 1
+        base_raster_array[0, 0] = 1
+        base_raster_array[0, n_pixels-1] = 1
+        base_raster_array[3, 4] = 1
+        base_raster_array[3, 5] = 1
+        base_raster_array[3, 6] = 1
+        base_raster_array[4, 4] = 1
+        base_raster_array[4, 5] = 1
+        base_raster_array[4, 6] = 1
+        base_raster_array[5, 4] = 1
+        base_raster_array[5, 5] = 1
+        base_raster_array[5, 6] = 1
+        base_raster_array[n_pixels-1, 0] = 1
+        base_raster_array[n_pixels-1, n_pixels-1] = 1
+        base_raster_array[int(n_pixels/2), int(n_pixels/2)] = 1
+        base_raster_array[int(n_pixels/2), int(n_pixels/4)] = 1
+        base_raster_array[int(n_pixels/2), int((3*n_pixels)/4)] = 1
+        base_raster_path = os.path.join(self.workspace_dir, 'base_raster.tif')
+        pygeoprocessing.testing.create_raster_on_disk(
+            [base_raster_array], reference.origin, reference.projection,
+            nodata_target, reference.pixel_size(30),
+            filename=base_raster_path)
+
+        target_distance_raster_path = os.path.join(
+            self.workspace_dir, 'target_distance.tif')
+
+        for sampling_distance in [(200.0, 1.5), (1.5, 200.0)]:
+            pygeoprocessing.distance_transform_edt(
+                (base_raster_path, 1), target_distance_raster_path,
+                sampling_distance=sampling_distance,
+                working_dir=self.workspace_dir)
+            target_raster = gdal.OpenEx(
+                target_distance_raster_path, gdal.OF_RASTER)
+            target_band = target_raster.GetRasterBand(1)
+            target_array = target_band.ReadAsArray()
+            target_band = None
+            target_raster = None
+            expected_result = scipy.ndimage.morphology.distance_transform_edt(
+                1 - (base_raster_array == 1), sampling=(
+                    sampling_distance[1], sampling_distance[0]))
+            numpy.testing.assert_array_almost_equal(
+                target_array, expected_result, decimal=2)
+
+        base_raster_path = os.path.join(
+            self.workspace_dir, 'undefined_nodata_base_raster.tif')
+        pygeoprocessing.testing.create_raster_on_disk(
+            [base_raster_array], reference.origin, reference.projection,
+            None, reference.pixel_size(30),
+            filename=base_raster_path)
+        pygeoprocessing.distance_transform_edt(
+            (base_raster_path, 1), target_distance_raster_path,
+            sampling_distance=sampling_distance,
+            working_dir=self.workspace_dir)
+        target_raster = gdal.OpenEx(
+            target_distance_raster_path, gdal.OF_RASTER)
+        target_band = target_raster.GetRasterBand(1)
+        target_array = target_band.ReadAsArray()
+        target_band = None
+        target_raster = None
+        numpy.testing.assert_array_almost_equal(
+            target_array, expected_result, decimal=2)
+
+    def test_distance_transform_edt_small_sample_distance(self):
+        """PGP.geoprocessing: test distance transform w/ small sample dist."""
+        import pygeoprocessing
+        import pygeoprocessing.testing
+        from pygeoprocessing.testing import sampledata
+
+        reference = sampledata.SRS_COLOMBIA
+        n_pixels = 10
+        nodata_target = None
+        base_raster_array = numpy.zeros(
+            (n_pixels, n_pixels), dtype=numpy.int)
+        base_raster_array[n_pixels//2:, :] = 1
+        base_raster_path = os.path.join(self.workspace_dir, 'base_raster.tif')
+        pygeoprocessing.testing.create_raster_on_disk(
+            [base_raster_array], reference.origin, reference.projection,
+            nodata_target, reference.pixel_size(30),
+            filename=base_raster_path)
+
+        target_distance_raster_path = os.path.join(
+            self.workspace_dir, 'target_distance.tif')
+
+        sampling_distance = (0.1, 0.1)
+        pygeoprocessing.distance_transform_edt(
+            (base_raster_path, 1), target_distance_raster_path,
+            sampling_distance=sampling_distance,
+            working_dir=self.workspace_dir)
+        target_raster = gdal.OpenEx(
+            target_distance_raster_path, gdal.OF_RASTER)
+        target_band = target_raster.GetRasterBand(1)
+        target_array = target_band.ReadAsArray()
+        target_band = None
+        target_raster = None
+        expected_result = scipy.ndimage.morphology.distance_transform_edt(
+            1 - (base_raster_array == 1), sampling=(
+                sampling_distance[1], sampling_distance[0]))
+        numpy.testing.assert_array_almost_equal(
+            target_array, expected_result, decimal=2)
+
+    def test_distance_transform_edt_bad_data(self):
+        """PGP.geoprocessing: test distance transform EDT with bad values."""
+        import pygeoprocessing
+        import pygeoprocessing.testing
+        from pygeoprocessing.testing import sampledata
+
+        reference = sampledata.SRS_COLOMBIA
+        n_pixels = 10
+        base_raster_array = numpy.zeros(
+            (n_pixels, n_pixels), dtype=numpy.int)
+        base_raster_array[int(n_pixels/2), int(n_pixels/2)] = 1
+        base_raster_array[0, 0] = 1
+        base_raster_array[0, n_pixels-1] = 1
+        base_raster_array[3, 4] = 1
+        base_raster_array[3, 5] = 1
+        base_raster_array[3, 6] = 1
+        base_raster_array[4, 4] = 1
+        base_raster_array[4, 5] = 1
+        base_raster_array[4, 6] = 1
+        base_raster_array[5, 4] = 1
+        base_raster_array[5, 5] = 1
+        base_raster_array[5, 6] = 1
+        base_raster_array[n_pixels-1, 0] = 1
+        base_raster_array[n_pixels-1, n_pixels-1] = 1
+        base_raster_array[int(n_pixels/2), int(n_pixels/2)] = 1
+        base_raster_array[int(n_pixels/2), int(n_pixels/4)] = 1
+        base_raster_array[int(n_pixels/2), int((3*n_pixels)/4)] = 1
+        base_raster_path = os.path.join(self.workspace_dir, 'base_raster.tif')
+        pygeoprocessing.testing.create_raster_on_disk(
+            [base_raster_array], reference.origin, reference.projection,
+            None, reference.pixel_size(30),
+            filename=base_raster_path)
+
+        target_distance_raster_path = os.path.join(
+            self.workspace_dir, 'target_distance.tif')
+
+        with self.assertRaises(ValueError) as cm:
+            pygeoprocessing.distance_transform_edt(
+                (base_raster_path, 1), target_distance_raster_path,
+                working_dir=self.workspace_dir,
+                sampling_distance=1.0)
+        expected_message = '`sampling_distance` should be a tuple/list'
+        actual_message = str(cm.exception)
+        self.assertTrue(expected_message in actual_message, actual_message)
+
+        with self.assertRaises(ValueError) as cm:
+            pygeoprocessing.distance_transform_edt(
+                (base_raster_path, 1), target_distance_raster_path,
+                working_dir=self.workspace_dir,
+                sampling_distance=(1.0, -1.0))
+        expected_message = 'Sample distances must be > 0.0'
+        actual_message = str(cm.exception)
+        self.assertTrue(expected_message in actual_message, actual_message)
+
+    def test_next_regular(self):
+        """PGP.geoprocessing: test next regular number generator."""
+        import pygeoprocessing.geoprocessing
+        # just test the first few numbers in the A051037 series
+        regular_ints = [
+            1, 2, 3, 4, 5, 6, 8, 9, 10, 12, 15, 16, 18, 20, 24, 25, 27, 30,
+            32, 36, 40, 45, 48, 50, 54, 60, 64, 72, 75, 80, 81, 90, 96, 100,
+            108, 120, 125, 128, 135, 144, 150, 160, 162, 180, 192, 200, 216,
+            225, 240, 243, 250, 256, 270, 288, 300, 320, 324, 360, 375, 384,
+            400, 405]
+
+        next_int = 0
+        for regular_int in regular_ints:
+            next_int = pygeoprocessing.geoprocessing._next_regular(next_int+1)
+            self.assertEqual(next_int, regular_int)
+
+    def test_merge_rasters(self):
+        """PGP.geoprocessing: test merge_rasters."""
+        import pygeoprocessing
+
+        driver = gdal.GetDriverByName('GTiff')
+
+        wgs84_ref = osr.SpatialReference()
+        wgs84_ref.ImportFromEPSG(4326)  # WGS84 EPSG
+
+        # the following creates a checkerboard of upper left square raster
+        # defined, lower right, and equal sized nodata chunks on the other
+        # blocks.
+
+        raster_a_path = os.path.join(self.workspace_dir, 'raster_a.tif')
+        # everything flows to the right
+        raster_a_array = numpy.zeros((128, 128), dtype=numpy.int32)
+        raster_a_array[:] = 10
+        raster_a = driver.Create(
+            raster_a_path, raster_a_array.shape[1], raster_a_array.shape[0],
+            2, gdal.GDT_Int32)
+        raster_a_geotransform = [0.1, 1., 0., 0., 0., -1.]
+        raster_a.SetGeoTransform(raster_a_geotransform)
+        raster_a.SetProjection(wgs84_ref.ExportToWkt())
+        band = raster_a.GetRasterBand(1)
+        band.WriteArray(raster_a_array)
+        band.FlushCache()
+        band = None
+        raster_a = None
+
+        raster_b_path = os.path.join(self.workspace_dir, 'raster_b.tif')
+        raster_b_array = numpy.zeros((128, 128), dtype=numpy.int32)
+        raster_b_array[:] = 20
+        raster_b = driver.Create(
+            raster_b_path, raster_b_array.shape[1], raster_b_array.shape[0],
+            2, gdal.GDT_Int32)
+        raster_b.SetProjection(wgs84_ref.ExportToWkt())
+        raster_b_geotransform = [128.1, 1, 0, -128, 0, -1]
+        raster_b.SetGeoTransform(raster_b_geotransform)
+        band = raster_b.GetRasterBand(1)
+        band.WriteArray(raster_b_array)
+        band.FlushCache()
+        raster_b = None
+
+        target_path = os.path.join(self.workspace_dir, 'merged.tif')
+        pygeoprocessing.merge_rasters(
+            [raster_a_path, raster_b_path], target_path)
+
+        target_raster = gdal.OpenEx(target_path, gdal.OF_RASTER)
+        target_band = target_raster.GetRasterBand(1)
+        self.assertEqual(target_band.GetNoDataValue(), None)
+        target_array = target_band.ReadAsArray()
+        target_band = None
+        expected_array = numpy.zeros((256, 256))
+        expected_array[0:128, 0:128] = 10
+        expected_array[128:, 128:] = 20
+        numpy.testing.assert_almost_equal(target_array, expected_array)
+
+        target_band = target_raster.GetRasterBand(2)
+        target_array = target_band.ReadAsArray()
+        target_band = None
+        target_raster = None
+        expected_array = numpy.zeros((256, 256))
+        numpy.testing.assert_almost_equal(target_array, expected_array)
+
+        target_path = os.path.join(self.workspace_dir, 'merged.tif')
+        pygeoprocessing.merge_rasters(
+            [raster_a_path, raster_b_path], target_path,
+            bounding_box=[4, -6, 6, -4])
+
+        target_raster = gdal.OpenEx(target_path, gdal.OF_RASTER)
+        target_band = target_raster.GetRasterBand(1)
+        self.assertEqual(target_band.GetNoDataValue(), None)
+        target_array = target_band.ReadAsArray()
+        target_band = None
+        target_raster = None
+        expected_array = numpy.empty((2, 2))
+        expected_array[:] = 10
+        numpy.testing.assert_almost_equal(target_array, expected_array)
+
+    def test_merge_rasters_target_nodata(self):
+        """PGP.geoprocessing: test merge_rasters with defined nodata."""
+        import pygeoprocessing
+
+        driver = gdal.GetDriverByName('GTiff')
+
+        wgs84_ref = osr.SpatialReference()
+        wgs84_ref.ImportFromEPSG(4326)  # WGS84 EPSG
+
+        # the following creates a checkerboard of upper left square raster
+        # defined, lower right, and equal sized nodata chunks on the other
+        # blocks.
+
+        raster_a_path = os.path.join(self.workspace_dir, 'raster_a.tif')
+        # everything flows to the right
+        raster_a_array = numpy.zeros((11, 11), dtype=numpy.int32)
+        raster_a_array[:] = 10
+        raster_a = driver.Create(
+            raster_a_path, raster_a_array.shape[1], raster_a_array.shape[0],
+            2, gdal.GDT_Int32)
+        raster_a_geotransform = [0.1, 1., 0., 0., 0., -1.]
+        raster_a.SetGeoTransform(raster_a_geotransform)
+        raster_a.SetProjection(wgs84_ref.ExportToWkt())
+        band = raster_a.GetRasterBand(1)
+        band.WriteArray(raster_a_array)
+        band.FlushCache()
+        band = None
+        raster_a = None
+
+        raster_b_path = os.path.join(self.workspace_dir, 'raster_b.tif')
+        raster_b_array = numpy.zeros((11, 11), dtype=numpy.int32)
+        raster_b_array[:] = 20
+        raster_b = driver.Create(
+            raster_b_path, raster_b_array.shape[1], raster_b_array.shape[0],
+            2, gdal.GDT_Int32)
+        raster_b.SetProjection(wgs84_ref.ExportToWkt())
+        raster_b_geotransform = [11.1, 1, 0, -11, 0, -1]
+        raster_b.SetGeoTransform(raster_b_geotransform)
+        band = raster_b.GetRasterBand(1)
+        band.WriteArray(raster_b_array)
+        band.FlushCache()
+        band = None
+        raster_b = None
+
+        target_path = os.path.join(self.workspace_dir, 'merged.tif')
+        pygeoprocessing.merge_rasters(
+            [raster_a_path, raster_b_path], target_path, target_nodata=0)
+
+        target_raster = gdal.OpenEx(target_path, gdal.OF_RASTER)
+        target_band = target_raster.GetRasterBand(1)
+        target_array = target_band.ReadAsArray()
+        nodata_value = target_raster.GetRasterBand(2).GetNoDataValue()
+        target_band = None
+        target_raster = None
+        expected_array = numpy.zeros((22, 22))
+        expected_array[0:11, 0:11] = 10
+        expected_array[11:, 11:] = 20
+
+        numpy.testing.assert_almost_equal(target_array, expected_array)
+        self.assertEqual(nodata_value, 0)
+
+    def test_merge_rasters_exception_cover(self):
+        """PGP.geoprocessing: test merge_rasters with bad data."""
+        import pygeoprocessing
+
+        driver = gdal.GetDriverByName('GTiff')
+
+        wgs84_ref = osr.SpatialReference()
+        wgs84_ref.ImportFromEPSG(4326)  # WGS84 EPSG
+
+        # the following creates a checkerboard of upper left square raster
+        # defined, lower right, and equal sized nodata chunks on the other
+        # blocks.
+
+        raster_a_path = os.path.join(self.workspace_dir, 'raster_a.tif')
+        # everything flows to the right
+        raster_a_array = numpy.zeros((11, 11), dtype=numpy.int32)
+        raster_a_array[:] = 10
+        raster_a = driver.Create(
+            raster_a_path, raster_a_array.shape[1], raster_a_array.shape[0],
+            2, gdal.GDT_Int32)
+        raster_a_geotransform = [0.1, 1., 0., 0., 0., -1.]
+        raster_a.SetGeoTransform(raster_a_geotransform)
+        raster_a.SetProjection(wgs84_ref.ExportToWkt())
+        band = raster_a.GetRasterBand(1)
+        band.WriteArray(raster_a_array)
+        band.FlushCache()
+        band = None
+        raster_a = None
+
+        raster_b_path = os.path.join(self.workspace_dir, 'raster_b.tif')
+        raster_b_array = numpy.zeros((11, 11), dtype=numpy.int32)
+        raster_b_array[:] = 20
+        raster_b = driver.Create(
+            raster_b_path, raster_b_array.shape[1], raster_b_array.shape[0],
+            2, gdal.GDT_Int32)
+        raster_b.SetProjection(wgs84_ref.ExportToWkt())
+        raster_b_geotransform = [11.1, 1, 0, -11, 0, -1]
+        raster_b.SetGeoTransform(raster_b_geotransform)
+        band = raster_b.GetRasterBand(1)
+        band.SetNoDataValue(-1.0)
+        band.WriteArray(raster_b_array)
+        band.FlushCache()
+        band = None
+        raster_b = None
+
+        target_path = os.path.join(self.workspace_dir, 'merged.tif')
+        with self.assertRaises(ValueError) as cm:
+            pygeoprocessing.merge_rasters(
+                [raster_a_path, raster_b_path], target_path)
+        expected_message = 'Nodata per raster are not the same'
+        actual_message = str(cm.exception)
+        self.assertTrue(expected_message in actual_message, actual_message)
+
+        raster_c_path = os.path.join(self.workspace_dir, 'raster_c.tif')
+        raster_c_array = numpy.zeros((11, 11), dtype=numpy.int32)
+        raster_c_array[:] = 20
+        raster_c = driver.Create(
+            raster_c_path, raster_c_array.shape[1], raster_c_array.shape[0],
+            1, gdal.GDT_Int32)
+        raster_c.SetProjection(wgs84_ref.ExportToWkt())
+        raster_c_geotransform = [11.1, 1, 0, -11, 0, -1]
+        raster_c.SetGeoTransform(raster_c_geotransform)
+        band = raster_c.GetRasterBand(1)
+        band.SetNoDataValue(-1.0)
+        band.WriteArray(raster_c_array)
+        band.FlushCache()
+        band = None
+        raster_c = None
+
+        target_path = os.path.join(self.workspace_dir, 'merged.tif')
+        with self.assertRaises(ValueError) as cm:
+            pygeoprocessing.merge_rasters(
+                [raster_a_path, raster_c_path], target_path)
+        expected_message = 'Number of bands per raster are not the same.'
+        actual_message = str(cm.exception)
+        self.assertTrue(expected_message in actual_message, actual_message)
+
+        raster_d_path = os.path.join(self.workspace_dir, 'raster_d.tif')
+        raster_d_array = numpy.zeros((11, 11), dtype=numpy.float32)
+        raster_d_array[:] = 20
+        raster_d = driver.Create(
+            raster_d_path, raster_d_array.shape[1], raster_d_array.shape[0],
+            2, gdal.GDT_Float32)
+        raster_d.SetProjection(wgs84_ref.ExportToWkt())
+        raster_d_geotransform = [11.1, 1, 0, -11, 0, -1]
+        raster_d.SetGeoTransform(raster_d_geotransform)
+        band = raster_d.GetRasterBand(1)
+        band.SetNoDataValue(-1.0)
+        band.WriteArray(raster_d_array)
+        band.FlushCache()
+        band = None
+        raster_d = None
+
+        target_path = os.path.join(self.workspace_dir, 'merged.tif')
+        with self.assertRaises(ValueError) as cm:
+            pygeoprocessing.merge_rasters(
+                [raster_a_path, raster_d_path], target_path)
+        expected_message = 'Rasters have different datatypes.'
+        actual_message = str(cm.exception)
+        self.assertTrue(expected_message in actual_message, actual_message)
+
+        raster_e_path = os.path.join(self.workspace_dir, 'raster_e.tif')
+        raster_e_array = numpy.zeros((11, 11), dtype=numpy.int32)
+        raster_e_array[:] = 20
+        raster_e = driver.Create(
+            raster_e_path, raster_e_array.shape[1], raster_e_array.shape[0],
+            2, gdal.GDT_Int32)
+        utm10_ref = osr.SpatialReference()
+        utm10_ref.ImportFromEPSG(26910)
+        raster_e.SetProjection(utm10_ref.ExportToWkt())
+        raster_e_geotransform = [11.1, 1, 0, -11, 0, -1]
+        raster_e.SetGeoTransform(raster_e_geotransform)
+        band = raster_e.GetRasterBand(1)
+        band.WriteArray(raster_e_array)
+        band.FlushCache()
+        band = None
+        raster_e = None
+
+        target_path = os.path.join(self.workspace_dir, 'merged.tif')
+        with self.assertRaises(ValueError) as cm:
+            pygeoprocessing.merge_rasters(
+                [raster_a_path, raster_e_path], target_path)
+        expected_message = 'Projections are not identical.'
+        actual_message = str(cm.exception)
+        self.assertTrue(expected_message in actual_message, actual_message)
+
+        raster_f_path = os.path.join(self.workspace_dir, 'raster_f.tif')
+        raster_f_array = numpy.zeros((11, 11), dtype=numpy.uint8)
+        raster_f_array[:] = 20
+        raster_f = driver.Create(
+            raster_f_path, raster_f_array.shape[1], raster_f_array.shape[0],
+            2, gdal.GDT_Byte)
+        utm10_ref = osr.SpatialReference()
+        utm10_ref.ImportFromEPSG(26910)
+        raster_f.SetProjection(utm10_ref.ExportToWkt())
+        raster_f_geotransform = [11.1, 1, 0, -11, 0, -1]
+        raster_f.SetGeoTransform(raster_f_geotransform)
+        band = raster_f.GetRasterBand(1)
+        band.WriteArray(raster_f_array)
+        band.FlushCache()
+        band = None
+        raster_f = None
+
+        raster_g_path = os.path.join(self.workspace_dir, 'raster_g.tif')
+        raster_g_array = numpy.zeros((11, 11), dtype=numpy.int8)
+        raster_g_array[:] = 20
+        raster_g = driver.Create(
+            raster_g_path, raster_g_array.shape[1], raster_g_array.shape[0],
+            2, gdal.GDT_Byte, options=['PIXELTYPE=SIGNEDBYTE'])
+        utm10_ref = osr.SpatialReference()
+        utm10_ref.ImportFromEPSG(26910)
+        raster_g.SetProjection(utm10_ref.ExportToWkt())
+        raster_g_geotransform = [11.1, 1, 0, -11, 0, -1]
+        raster_g.SetGeoTransform(raster_g_geotransform)
+        band = raster_g.GetRasterBand(1)
+        band.WriteArray(raster_g_array)
+        band.FlushCache()
+        band = None
+        raster_g = None
+
+        target_path = os.path.join(self.workspace_dir, 'merged.tif')
+        with self.assertRaises(ValueError) as cm:
+            pygeoprocessing.merge_rasters(
+                [raster_f_path, raster_g_path], target_path)
+        expected_message = 'PIXELTYPE different between rasters'
+        actual_message = str(cm.exception)
+        self.assertTrue(expected_message in actual_message, actual_message)
+
+        raster_h_path = os.path.join(self.workspace_dir, 'raster_h.tif')
+        raster_h_array = numpy.zeros((11, 11), dtype=numpy.int8)
+        raster_h_array[:] = 20
+        raster_h = driver.Create(
+            raster_h_path, raster_h_array.shape[1], raster_h_array.shape[0],
+            2, gdal.GDT_Int32)
+        utm10_ref = osr.SpatialReference()
+        raster_h.SetProjection(wgs84_ref.ExportToWkt())
+        raster_h_geotransform = [11.1, 2, 0, -11, 0, -2]
+        raster_h.SetGeoTransform(raster_h_geotransform)
+        band = raster_h.GetRasterBand(1)
+        band.WriteArray(raster_h_array)
+        band.FlushCache()
+        band = None
+        raster_h = None
+
+        target_path = os.path.join(self.workspace_dir, 'merged.tif')
+        with self.assertRaises(ValueError) as cm:
+            pygeoprocessing.merge_rasters(
+                [raster_a_path, raster_h_path], target_path)
+        expected_message = 'Pixel sizes of all rasters are not the same.'
+        actual_message = str(cm.exception)
+        self.assertTrue(expected_message in actual_message, actual_message)
+
+    def test_align_with_target_sr(self):
+        """PGP: test align_and_resize_raster_stack with a target sr."""
+        import pygeoprocessing
+
+        wgs84_sr = osr.SpatialReference()
+        wgs84_sr.ImportFromEPSG(4326)  # WGS84 EPSG
+
+        driver = gdal.GetDriverByName("GTiff")
+        base_path = os.path.join(self.workspace_dir, 'base.tif')
+        new_raster = driver.Create(base_path, 10, 10, 1, gdal.GDT_Int32)
+        new_raster.FlushCache()
+
+        new_raster.SetProjection(wgs84_sr.ExportToWkt())
+        new_raster.SetGeoTransform([
+            -123.587984, 1.0, 0.0, 44.725814, 0.0, -1.0])
+        new_raster = None
+
+        target_path = os.path.join(self.workspace_dir, 'target.tif')
+
+        target_ref = osr.SpatialReference()
+        target_ref.ImportFromEPSG(26910)  # UTM10N EPSG
+
+        pygeoprocessing.align_and_resize_raster_stack(
+            [base_path], [target_path], ['near'],
+            (3e4, -3e4), 'intersection',
+            target_sr_wkt=target_ref.ExportToWkt())
+
+        target_raster_info = pygeoprocessing.get_raster_info(target_path)
+
+        # I have confidence in the upper left bounding box coordinate
+        # hardcoded below because I plotted the WGS84 and UTM10N rasters on
+        # top of each other and moused over the upper right hand corner.
+        # Note the warping of wgs84 to utm will cause distortion and this
+        # function attempts to make a raster that bounds that distortion
+        # without losing any data, so a direct mapping from the lat/lng
+        # coordinate to the one below will be slightly of because the
+        # warped raster's bounding box will be a little larger.
+        self.assertIs(
+            numpy.testing.assert_allclose(
+                [446166.79245811916, 5012714.829567],
+                [target_raster_info['bounding_box'][0],
+                 target_raster_info['bounding_box'][3]]), None)
+
+    def test_get_raster_info_error_handling(self):
+        """PGP: test that bad data raise good errors in get_raster_info."""
+        import pygeoprocessing
+
+        # check for missing file
+        with self.assertRaises(ValueError) as cm:
+            pygeoprocessing.get_raster_info(
+                os.path.join(self.workspace_dir, 'not_a_file.tif'))
+        expected_message = 'Could not open'
+        actual_message = str(cm.exception)
+        self.assertTrue(expected_message in actual_message, actual_message)
+
+        # check that file exists but is not a raster.
+        not_a_raster_path = os.path.join(
+            self.workspace_dir, 'not_a_raster.tif')
+        with open(not_a_raster_path, 'w') as not_a_raster_file:
+            not_a_raster_file.write("this is not a raster.\n")
+        with self.assertRaises(ValueError) as cm:
+            pygeoprocessing.get_raster_info(not_a_raster_path)
+        expected_message = 'Could not open'
+        actual_message = str(cm.exception)
+        self.assertTrue(expected_message in actual_message, actual_message)
+
+    def test_get_vector_info_error_handling(self):
+        """PGP: test that bad data raise good errors in get_vector_info."""
+        import pygeoprocessing
+
+        # check for missing file
+        with self.assertRaises(ValueError) as cm:
+            pygeoprocessing.get_vector_info(
+                os.path.join(self.workspace_dir, 'not_a_file.tif'))
+        expected_message = 'Could not open'
+        actual_message = str(cm.exception)
+        self.assertTrue(expected_message in actual_message, actual_message)
+
+        # check that file exists but is not a vector
+        not_a_vector_path = os.path.join(
+            self.workspace_dir, 'not_a_vector')
+        os.makedirs(not_a_vector_path)
+        with self.assertRaises(ValueError) as cm:
+            pygeoprocessing.get_raster_info(not_a_vector_path)
+        expected_message = 'Could not open'
+        actual_message = str(cm.exception)
+        self.assertTrue(expected_message in actual_message, actual_message)
+
+    def test_merge_bounding_box_list(self):
+        """PGP: test merge_bounding_box_list."""
+        import pygeoprocessing
+
+        bb_a = (-1, -1, 1, 1)
+        bb_b = (-.9, -1.5, 1.5, 1)
+
+        union_bb = pygeoprocessing.merge_bounding_box_list(
+            [bb_a, bb_b], 'union')
+        numpy.testing.assert_array_almost_equal(
+            union_bb, [-1, -1.5, 1.5, 1])
+        intersection_bb = pygeoprocessing.merge_bounding_box_list(
+            [bb_a, bb_b], 'intersection')
+        numpy.testing.assert_array_almost_equal(
+            intersection_bb, [-.9, -1, 1, 1])
+
+    def test_align_and_resize_raster_stack_int_with_vector_mask(self):
+        """PGP.geoprocessing: align/resize raster w/ vector mask."""
+        import pygeoprocessing
+        import pygeoprocessing.testing
+        from pygeoprocessing.testing import sampledata
+
+        pixel_a_matrix = numpy.ones((5, 5), numpy.int16)
+        reference = sampledata.SRS_COLOMBIA
+        nodata_target = -1
+        base_a_path = os.path.join(self.workspace_dir, 'base_a.tif')
+
+        geotiff_driver = gdal.GetDriverByName('GTiff')
+        base_raster = geotiff_driver.Create(
+            base_a_path, 5, 5, 1, gdal.GDT_Byte)
+        pixel_size = 30
+        base_raster.SetGeoTransform(
+            [reference.origin[0], pixel_size, 0,
+             reference.origin[1], 0, -pixel_size])
+        base_raster.SetProjection(reference.projection)
+        base_band = base_raster.GetRasterBand(1)
+        base_band.WriteArray(pixel_a_matrix)
+        base_band.SetNoDataValue(nodata_target)
+        base_band.FlushCache()
+        base_raster.FlushCache()
+        base_band = None
+        base_raster = None
+
+        resample_method_list = ['near']
+        bounding_box_mode = 'intersection'
+
+        base_a_raster_info = pygeoprocessing.get_raster_info(base_a_path)
+
+        # make a vector whose bounding box is 1 pixel large
+        ring = ogr.Geometry(ogr.wkbLinearRing)
+        ring.AddPoint(reference.origin[0], reference.origin[1])
+        ring.AddPoint(
+            reference.origin[0] + reference.pixel_size(30)[0],
+            reference.origin[1])
+        ring.AddPoint(
+            reference.origin[0] + reference.pixel_size(30)[0],
+            reference.origin[1] + reference.pixel_size(30)[1])
+        ring.AddPoint(
+            reference.origin[0], reference.origin[1] +
+            reference.pixel_size(30)[1])
+        ring.AddPoint(reference.origin[0], reference.origin[1])
+        poly_a = ogr.Geometry(ogr.wkbPolygon)
+        poly_a.AddGeometry(ring)
+
+        ring = ogr.Geometry(ogr.wkbLinearRing)
+        ring.AddPoint(
+            reference.origin[0] + 2*reference.pixel_size(30)[0],
+            reference.origin[1] + 2*reference.pixel_size(30)[1])
+        ring.AddPoint(
+            reference.origin[0] + 3*reference.pixel_size(30)[0],
+            reference.origin[1] + 2*reference.pixel_size(30)[1])
+        ring.AddPoint(
+            reference.origin[0] + 3*reference.pixel_size(30)[0],
+            reference.origin[1] + 3*reference.pixel_size(30)[1])
+        ring.AddPoint(
+            reference.origin[0] + 2*reference.pixel_size(30)[0],
+            reference.origin[1] + 3*reference.pixel_size(30)[1])
+        ring.AddPoint(
+            reference.origin[0] + 2*reference.pixel_size(30)[0],
+            reference.origin[1] + 2*reference.pixel_size(30)[1])
+        poly_b = ogr.Geometry(ogr.wkbPolygon)
+        poly_b.AddGeometry(ring)
+
+        dual_poly_path = os.path.join(self.workspace_dir, 'dual_poly.gpkg')
+        vector_driver = gdal.GetDriverByName('GPKG')
+        poly_vector = vector_driver.Create(
+            dual_poly_path, 0, 0, 0, gdal.GDT_Unknown)
+        reference_srs = osr.SpatialReference()
+        reference_srs.ImportFromWkt(reference.projection)
+        poly_layer = poly_vector.CreateLayer(
+            'dual_poly', reference_srs, ogr.wkbPolygon)
+        poly_layer.CreateField(ogr.FieldDefn('value', ogr.OFTInteger))
+        poly_feature = ogr.Feature(poly_layer.GetLayerDefn())
+        poly_feature.SetGeometry(poly_a)
+        poly_feature.SetField('value', 100)
+        poly_layer.CreateFeature(poly_feature)
+
+        poly_feature = ogr.Feature(poly_layer.GetLayerDefn())
+        poly_feature.SetGeometry(poly_b)
+        poly_feature.SetField('value', 1)
+        poly_layer.CreateFeature(poly_feature)
+        poly_layer.SyncToDisk()
+        poly_vector.FlushCache()
+        poly_layer = None
+        poly_vector = None
+
+        target_path = os.path.join(self.workspace_dir, 'target_a.tif')
+        pygeoprocessing.align_and_resize_raster_stack(
+            [base_a_path], [target_path],
+            resample_method_list,
+            base_a_raster_info['pixel_size'], bounding_box_mode,
+            raster_align_index=0,
+            target_sr_wkt=reference.projection,
+            vector_mask_options={
+                'mask_vector_path': dual_poly_path,
+                'mask_layer_name': 'dual_poly',
+            },
+            gdal_warp_options=["CUTLINE_ALL_TOUCHED=FALSE"])
+
+        target_raster = gdal.OpenEx(target_path, gdal.OF_RASTER)
+        target_band = target_raster.GetRasterBand(1)
+        target_array = target_band.ReadAsArray()
+        target_band = None
+        target_raster = None
+        # the first pass doesn't do any filtering, so we should have 2 pixels
+        self.assertEqual(
+            numpy.count_nonzero(target_array[target_array == 1]), 2)
+
+        # now test where only one of the polygons match
+        pygeoprocessing.align_and_resize_raster_stack(
+            [base_a_path], [target_path],
+            resample_method_list,
+            base_a_raster_info['pixel_size'], bounding_box_mode,
+            raster_align_index=0,
+            vector_mask_options={
+                'mask_vector_path': dual_poly_path,
+                'mask_layer_name': 'dual_poly',
+                'mask_vector_where_filter': 'value=1'
+            })
+
+        target_raster = gdal.OpenEx(target_path, gdal.OF_RASTER)
+        target_band = target_raster.GetRasterBand(1)
+        target_array = target_band.ReadAsArray()
+        target_band = None
+        target_raster = None
+        # we should have only one pixel left
+        self.assertEqual(
+            numpy.count_nonzero(target_array[target_array == 1]), 1)
+
+    def test_align_and_resize_raster_stack_int_with_bad_vector_mask(self):
+        """PGP.geoprocessing: align/resize raster w/ bad vector mask."""
+        import pygeoprocessing
+
+        pixel_a_matrix = numpy.ones((5, 5), numpy.int16)
+        nodata_target = -1
+        base_a_path = os.path.join(self.workspace_dir, 'base_a.tif')
+
+        geotiff_driver = gdal.GetDriverByName('GTiff')
+        base_raster = geotiff_driver.Create(
+            base_a_path, 10, 10, 1, gdal.GDT_Byte)
+        pixel_size = 30
+        base_raster.SetGeoTransform([0.1, pixel_size, 0, 0.1, 0, -pixel_size])
+        base_band = base_raster.GetRasterBand(1)
+        base_band.WriteArray(pixel_a_matrix)
+        base_band.SetNoDataValue(nodata_target)
+        base_band.FlushCache()
+        base_raster.FlushCache()
+        base_band = None
+        base_raster = None
+
+        resample_method_list = ['near']
+        bounding_box_mode = 'intersection'
+
+        base_a_raster_info = pygeoprocessing.get_raster_info(base_a_path)
+
+        # make a vector whose bounding box is 1 pixel large
+        ring = ogr.Geometry(ogr.wkbLinearRing)
+        ring.AddPoint(1e3, 0)
+        ring.AddPoint(1e3 + pixel_size, 0)
+        ring.AddPoint(1e3 + pixel_size, pixel_size)
+        ring.AddPoint(1e3 + pixel_size, 0)
+        ring.AddPoint(1e3, 0)
+        poly = ogr.Geometry(ogr.wkbPolygon)
+        poly.AddGeometry(ring)
+
+        dual_poly_path = os.path.join(self.workspace_dir, 'dual_poly')
+        vector_driver = gdal.GetDriverByName('ESRI Shapefile')
+        poly_vector = vector_driver.Create(
+            dual_poly_path, 0, 0, 0, gdal.GDT_Unknown)
+        poly_layer = poly_vector.CreateLayer(
+            'poly_vector', None, ogr.wkbPolygon)
+        poly_feature = ogr.Feature(poly_layer.GetLayerDefn())
+        poly_feature.SetGeometry(poly)
+        poly_layer.CreateFeature(poly_feature)
+        poly_layer.SyncToDisk()
+        poly_layer = None
+        poly_vector = None
+
+        target_path = os.path.join(self.workspace_dir, 'target_a.tif')
+        with self.assertRaises(ValueError) as cm:
+            pygeoprocessing.align_and_resize_raster_stack(
+                [base_a_path], [target_path],
+                resample_method_list,
+                base_a_raster_info['pixel_size'], bounding_box_mode,
+                raster_align_index=0,
+                vector_mask_options={
+                    'mask_vector_path': dual_poly_path,
+                    'mask_layer_name': 'dual_poly',
+                })
+        expected_message = 'Bounding boxes do not intersect'
+        actual_message = str(cm.exception)
+        self.assertTrue(expected_message in actual_message, actual_message)
+
+        with self.assertRaises(ValueError) as cm:
+            pygeoprocessing.align_and_resize_raster_stack(
+                [base_a_path], [target_path],
+                resample_method_list,
+                base_a_raster_info['pixel_size'], bounding_box_mode,
+                raster_align_index=0,
+                vector_mask_options={
+                    'bad_mask_vector_path': dual_poly_path,
+                    'mask_layer_name': 'dual_poly',
+                })
+        expected_message = 'no value for "mask_vector_path"'
+        actual_message = str(cm.exception)
+        self.assertTrue(expected_message in actual_message, actual_message)
+
+        with self.assertRaises(ValueError) as cm:
+            pygeoprocessing.warp_raster(
+                base_a_path, base_a_raster_info['pixel_size'],
+                target_path, 'near',
+                vector_mask_options={
+                    'bad_mask_vector_path': dual_poly_path,
+                    'mask_layer_name': 'dual_poly',
+                })
+        expected_message = 'no value for "mask_vector_path"'
+        actual_message = str(cm.exception)
+        self.assertTrue(expected_message in actual_message, actual_message)
+
+        with self.assertRaises(ValueError) as cm:
+            pygeoprocessing.warp_raster(
+                base_a_path, base_a_raster_info['pixel_size'],
+                target_path, 'near',
+                vector_mask_options={
+                    'mask_vector_path': 'not_a_file.shp',
+                    'mask_layer_name': 'dual_poly',
+                })
+        expected_message = 'was not found'
+        actual_message = str(cm.exception)
+        self.assertTrue(expected_message in actual_message, actual_message)
+
+    def test_disjoint_polygon_set_no_bounding_box(self):
+        """PGP.geoprocessing: check disjoint sets."""
+        import pygeoprocessing
+
+        srs = osr.SpatialReference()
+        srs.ImportFromEPSG(32731)  # WGS84 / UTM zone 31s
+        srs_wkt = srs.ExportToWkt()
+
+        def square(centerpoint_tuple):
+            x, y = centerpoint_tuple
+            return shapely.geometry.Polygon(
+                [(x-1.5, y-1.5),
+                 (x-1.5, y+1.5),
+                 (x+1.5, y+1.5),
+                 (x+1.5, y-1.5),
+                 (x-1.5, y-1.5)])
+
+        watershed_geometries = [
+            square((16, -8)),
+            square((8, -10)),
+            square((2, -8)),  # overlap with FID 4
+            square((2, -7)),  # overlap with FID 3
+            square((14, -12)),
+        ]
+
+        outflow_vector = os.path.join(self.workspace_dir, 'outflow.gpkg')
+        pygeoprocessing.testing.create_vector_on_disk(
+            watershed_geometries, srs_wkt, vector_format='GPKG',
+            filename=outflow_vector)
+
+        disjoint_sets = pygeoprocessing.calculate_disjoint_polygon_set(outflow_vector)
+        self.assertEqual(
+            disjoint_sets,
+            [set([1, 2, 3, 5]), set([4])])
+
+    def test_disjoint_polygon_set_no_features_error(self):
+        """PGP.geoprocessing: raise an error when a vector has no features."""
+        import pygeoprocessing
+        import pygeoprocessing.testing
+
+        srs = osr.SpatialReference()
+        srs.ImportFromEPSG(4623)
+
+        empty_vector_path = os.path.join(self.workspace_dir, 'empty.geojson')
+        pygeoprocessing.testing.create_vector_on_disk(
+            geometries=[],
+            projection=srs.ExportToWkt(),
+            fields=None,
+            vector_format='GeoJSON',
+            filename=empty_vector_path)
+
+        with self.assertRaises(RuntimeError) as cm:
+            pygeoprocessing.calculate_disjoint_polygon_set(empty_vector_path)
+
+        self.assertTrue('Vector must have geometries but does not'
+                        in str(cm.exception))
+
+    def test_assert_is_valid_pixel_size(self):
+        """PGP: geoprocessing test to cover valid pixel size."""
+        import pygeoprocessing
+
+        self.assertTrue(pygeoprocessing._assert_is_valid_pixel_size(
+            (-10.5, 18282828228)))
+        with self.assertRaises(ValueError) as cm:
+            pygeoprocessing._assert_is_valid_pixel_size(
+                (-238.2, 'eleventeen'))
+        expected_message = 'Invalid value for'
+        actual_message = str(cm.exception)
+        self.assertTrue(expected_message in actual_message, actual_message)
+
+        with self.assertRaises(ValueError) as cm:
+            pygeoprocessing._assert_is_valid_pixel_size(
+                (-238.2, (10.2,)))
+        expected_message = 'Invalid value for'
+        actual_message = str(cm.exception)
+        self.assertTrue(expected_message in actual_message, actual_message)
+
+    def test_get_file_info(self):
+        """PGP: geoprocessing test for `file_list` in the get_*_info ops."""
+        import pygeoprocessing
+
+        gtiff_driver = gdal.GetDriverByName('GTiff')
+        raster_path = os.path.join(self.workspace_dir, 'test.tif')
+        raster = gtiff_driver.Create(raster_path, 1, 1, 1, gdal.GDT_Int32)
+        raster.FlushCache()
+        raster_file_list = raster.GetFileList()
+        raster = None
+        raster_info = pygeoprocessing.get_raster_info(raster_path)
+        self.assertEqual(raster_info['file_list'], raster_file_list)
+
+        gpkg_driver = gdal.GetDriverByName('GPKG')
+        vector_path = os.path.join(self.workspace_dir, 'small_vector.gpkg')
+        vector = gpkg_driver.Create(vector_path, 0, 0, 0, gdal.GDT_Unknown)
+        srs = osr.SpatialReference()
+        srs.ImportFromEPSG(4326)
+        layer = vector.CreateLayer('small_vector', srs=srs)
+        del layer
+        vector_file_list = vector.GetFileList()
+        vector = None
+        vector_info = pygeoprocessing.get_vector_info(vector_path)
+        self.assertEqual(vector_info['file_list'], vector_file_list)
+
+    def test_get_gis_type(self):
+        """PGP: test geoprocessing type."""
+        import pygeoprocessing
+        gpkg_driver = ogr.GetDriverByName('GPKG')
+        vector_path = os.path.join(self.workspace_dir, 'small_vector.gpkg')
+        vector = gpkg_driver.CreateDataSource(vector_path)
+
+        srs = osr.SpatialReference()
+        srs.ImportFromEPSG(4326)
+        layer = vector.CreateLayer('small_vector', srs=srs)
+        layer.CreateField(ogr.FieldDefn('expected_value', ogr.OFTInteger))
+        layer_defn = layer.GetLayerDefn()
+
+        # make an n x n raster with 2*m x 2*m polygons inside.
+        pixel_size = 1.0
+        subpixel_size = 1./5. * pixel_size
+        origin_x = 1.0
+        origin_y = -1.0
+        n = 16
+        layer.StartTransaction()
+        for row_index in range(n * 2):
+            for col_index in range(n * 2):
+                x_pos = origin_x + (
+                    col_index*2 + 1 + col_index // 2) * subpixel_size
+                y_pos = origin_y - (
+                    row_index*2 + 1 + row_index // 2) * subpixel_size
+                shapely_feature = shapely.geometry.Polygon([
+                    (x_pos, y_pos),
+                    (x_pos+subpixel_size, y_pos),
+                    (x_pos+subpixel_size, y_pos-subpixel_size),
+                    (x_pos, y_pos-subpixel_size),
+                    (x_pos, y_pos)])
+                new_feature = ogr.Feature(layer_defn)
+                new_geometry = ogr.CreateGeometryFromWkb(shapely_feature.wkb)
+                new_feature.SetGeometry(new_geometry)
+                expected_value = row_index // 2 * n + col_index // 2
+                new_feature.SetField('expected_value', expected_value)
+                layer.CreateFeature(new_feature)
+        layer.CommitTransaction()
+        layer.SyncToDisk()
+        layer = None
+        vector = None
+
+        gtiff_driver = gdal.GetDriverByName('GTiff')
+        raster_path = os.path.join(self.workspace_dir, 'small_raster.tif')
+        new_raster = gtiff_driver.Create(
+            raster_path, n, n, 1, gdal.GDT_Int32, options=[
+                'TILED=YES', 'BIGTIFF=YES', 'COMPRESS=LZW',
+                'BLOCKXSIZE=16', 'BLOCKYSIZE=16'])
+        new_raster.SetProjection(srs.ExportToWkt())
+        new_raster.SetGeoTransform([origin_x, 1.0, 0.0, origin_y, 0.0, -1.0])
+        new_band = new_raster.GetRasterBand(1)
+        new_band.SetNoDataValue(-1)
+        array = numpy.array(range(n*n), dtype=numpy.int32).reshape((n, n))
+        new_band.WriteArray(array)
+        new_raster.FlushCache()
+        new_band = None
+        new_raster = None
+
+        text_file_path = os.path.join(self.workspace_dir, 'text_file.txt')
+        with open(text_file_path, 'w') as text_file:
+            text_file.write('test')
+
+        self.assertEqual(
+            pygeoprocessing.get_gis_type(text_file_path),
+            pygeoprocessing.UNKNOWN_TYPE)
+        self.assertEqual(
+            pygeoprocessing.get_gis_type(raster_path),
+            pygeoprocessing.RASTER_TYPE)
+        self.assertEqual(
+            pygeoprocessing.get_gis_type(vector_path),
+            pygeoprocessing.VECTOR_TYPE)
+
+        with self.assertRaises(ValueError) as cm:
+            pygeoprocessing.get_gis_type('totally_fake_file')
+        actual_message = str(cm.exception)
+        self.assertTrue('does not exist' in actual_message, actual_message)
+
+    def test_iterblocks_bad_raster(self):
+        """PGP: tests iterblocks presents useful error on missing raster."""
+        import pygeoprocessing
+        with self.assertRaises(ValueError) as cm:
+            _ = list(pygeoprocessing.iterblocks(('fake_file.tif', 1)))
+        expected_message = 'could not be opened'
+        actual_message = str(cm.exception)
+        self.assertTrue(expected_message in actual_message, actual_message)