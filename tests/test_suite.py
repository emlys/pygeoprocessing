--- conflicted
+++ resolved
@@ -57,8 +57,7 @@
         """Clean up remaining files."""
         shutil.rmtree(self.workspace_dir)
 
-<<<<<<< HEAD
-    def get_raster_info(self):
+    def test_get_raster_info(self):
         """PGP.geoprocessing: test for raster property info."""
         pixel_matrix = numpy.ones((5, 10), numpy.int16)
         pixel_matrix[2:4:, 2:4] = 2
@@ -85,7 +84,7 @@
         }
 
         self.assertEqual(expected_results, raster_info)
-=======
+
     def test_get_nodata_from_uri_undefined(self):
         """PGP.geoprocessing: covers case when nodata is undefined."""
         raster_matrix = numpy.empty((5, 5), numpy.int8)
@@ -392,7 +391,6 @@
 
         # there polygon covers a 4x4 area
         self.assertAlmostEqual(4**2, numpy.sum(values[values != nodata]))
->>>>>>> 8a7febdd
 
     def test_reclassify_dataset(self):
         """PGP.geoprocessing: test for reclassify dataset."""
