--- conflicted
+++ resolved
@@ -799,11 +799,7 @@
         if field_def.GetTypeName() != 'Integer':
             raise TypeError(
                 'Can only aggregate by integer based fields, requested '
-<<<<<<< HEAD
                 'field is of type  %s' % fd.GetTypeName())
-=======
-                'field is of type  %s' % field_def.GetTypeName())
->>>>>>> fd38beac
         # Adding the rasterize by attribute option
         rasterize_layer_args['options'].append(
             'ATTRIBUTE=%s' % shapefile_field)
