--- conflicted
+++ resolved
@@ -3110,12 +3110,7 @@
         signal_nodata_mask = signal_block == s_nodata
         signal_block[signal_nodata_mask] = 0.0
 
-<<<<<<< HEAD
-        for kernel_data, kernel_block in iterblocks(s2_path):
-=======
-        last_shape = None
         for kernel_data, kernel_block in iterblocks(k_path):
->>>>>>> 8d403572
             left_index_raster = (
                 signal_data['xoff'] - n_cols_kernel / 2 + kernel_data['xoff'])
             right_index_raster = (
